--- conflicted
+++ resolved
@@ -13,14 +13,9 @@
 
 (define includes-dir (build-path (getenv "LAKEROAD_DIR") "verilator_xilinx"))
 (define includes
-<<<<<<< HEAD
-  (for/list ([mod (list "CARRY8.v" "LUT6_2.v" "LUT3.v" "LUT2.v" "LUT1.v")])
-    (format "~a/~a" includes-dir mod)))
-=======
-  (append (for/list ([mod (list "CARRY8.v" "LUT6_2.v" "LUT2.v" "LUT1.v")])
+  (append (for/list ([mod (list "CARRY8.v" "LUT6_2.v" "LUT3.v" "LUT2.v" "LUT1.v")])
             (format "~a/~a" includes-dir mod))
           (list (build-path (getenv "LAKEROAD_DIR") "verilator-unisims" "DSP48E2.v"))))
->>>>>>> 29671ddc
 (define (end-to-end-test bv-expr)
   (simulate-expr
    (synthesize-xilinx-ultrascale-plus-impl bv-expr)
