// This file contains tests for the interpreter module.

<<<<<<< HEAD
use std::{
    fmt::Write,
    fs,
    io::Write as IOWrite,
    path::{PathBuf},
    usize, vec,
};
=======
use std::{fmt::Write, fs, io::Write as IOWrite, path::PathBuf, usize, vec};
>>>>>>> 65f58bbd

use egraph_serialize::{ClassId, NodeId};
use indexmap::IndexMap;
use rand::{rngs::StdRng, RngCore, SeedableRng};

use egglog::{EGraph, SerializeConfig};

use churchroad::{
    commands_from_verilog_file, get_bitwidth_for_node, global_greedy_dag::GlobalGreedyDagExtractor,
    import_churchroad, interpret, InterpreterResult,
};

// Creates an EGraph from a Verilog file using Churchroad, and returns the serialized EGraph and the root node.
fn prep_interpreter(
    module_verilog_path: PathBuf,
    test_output_dir: PathBuf,
    top_module_name: &str,
    out: &str,
) -> (
    egraph_serialize::EGraph,
    IndexMap<ClassId, NodeId>,
    egraph_serialize::Node,
) {
    if std::env::var("CHURCHROAD_DIR").is_err() {
        panic!("Please set the CHURCHROAD_DIR environment variable!");
    }

    let churchroad_src_path = test_output_dir.join(format!("{}.egg", top_module_name));
    let churchroad_commands =
        commands_from_verilog_file(&module_verilog_path, top_module_name, true, true, [].into());

    std::fs::write(&churchroad_src_path, churchroad_commands).unwrap();
    println!(
        "logged Churchroad source to: {}",
        churchroad_src_path.to_str().unwrap()
    );

    // prep egraph for interpretation
    let mut egraph: EGraph = EGraph::default();
    import_churchroad(&mut egraph);
    egraph
        .parse_and_run_program(None, &std::fs::read_to_string(churchroad_src_path).unwrap())
        .unwrap();

    egraph
        .parse_and_run_program(None, "(run-schedule (saturate typing))")
        .unwrap();

    let serialized = egraph.serialize(SerializeConfig::default());

    let choices = GlobalGreedyDagExtractor {
        // We don't care about only extracting legal structural Verilog
        // constructs when interpreting.
        structural_only: false,
    }
    .extract(&serialized, &[]);

    let (_, is_output_node) = serialized
        .nodes
        .iter()
        .find(|(_, n)| {
            n.op == "IsPort"
                && n.children[2] == NodeId::from("Output-0")
                && serialized.nodes.get(&n.children[1]).unwrap().op.as_str()
                    == format!("\"{}\"", out)
        })
        .unwrap();

    // output the serialized egraph to "DSP48E2.json"
    serialized
        .to_json_file(test_output_dir.join("serialized.json"))
        .unwrap();

    println!(
        "Logged JSON to: {}",
        test_output_dir.join("serialized.json").to_str().unwrap()
    );

    // Each node should have a HasType node associated with it.
    for (node_id, node) in serialized.nodes.iter() {
        // if the node has op in the list, don't care
        let list = ["Var", "Op1"];
        if !list.contains(&node.op.as_str()) {
            continue;
        }
        let _ = get_bitwidth_for_node(&serialized, node_id);
    }

    let output_id = is_output_node.children.last().unwrap();
    let output_node = serialized
        .nodes
        .iter()
        .find(|(node_id, _)| **node_id == *output_id)
        .unwrap()
        .1
        .clone();

    (serialized, choices, output_node)
}

// TODO(@ninehusky): macroify this
#[test]
fn test_lut6_combinational_verilator() {
    if std::env::var("CHURCHROAD_DIR").is_err() {
        panic!("Please set the CHURCHROAD_DIR environment variable!");
    }
    let churchroad_dir_str: String = std::env::var("CHURCHROAD_DIR").unwrap();
    let churchroad_dir = std::path::Path::new(&churchroad_dir_str);
    let testbench_template_path =
        churchroad_dir.join("tests/interpreter_tests/verilog/testbench.sv.template");

    let inputs = vec![
        ("INIT", 64),
        ("I0", 1),
        ("I1", 1),
        ("I2", 1),
        ("I3", 1),
        ("I4", 1),
        ("I5", 1),
    ];
    let outputs: Vec<(&str, i32)> = vec![("O", 1)];

    let include_dirs =
        vec![churchroad_dir.join("tests/interpreter_tests/verilog/xilinx_ultrascale_plus/")];

    verilator_vs_interpreter(
        100,
        5,
        testbench_template_path,
        "LUT6",
        inputs,
        outputs,
        include_dirs,
        std::env::temp_dir(),
        churchroad_dir
            .join("tests/interpreter_tests/verilog/xilinx_ultrascale_plus/LUT6-modified.v"),
        // Here we can use the choices produced by the extractor, as the design
        // is acyclic. Furthermore, this test loops forever without using the
        // extractor, as the interpreter makes a bad choice for one of the
        // eclasses.
        true,
    );
}

// TODO(@ninehusky): macroify this
#[should_panic = "assertion `left == right` failed: We don't currently know what to do when clk=1 at time 0! See #88"]
#[test]
fn test_counter_verilator() {
    if std::env::var("CHURCHROAD_DIR").is_err() {
        panic!("Please set the CHURCHROAD_DIR environment variable!");
    }
    let churchroad_dir_str: String = std::env::var("CHURCHROAD_DIR").unwrap();
    let churchroad_dir = std::path::Path::new(&churchroad_dir_str);
    let testbench_template_path =
        churchroad_dir.join("tests/interpreter_tests/verilog/testbench.sv.template");

    let inputs = vec![("clk", 1)];
    let outputs = vec![("count", 4)];

    let include_dirs = vec![
        churchroad_dir.join("tests/interpreter_tests/verilog/"),
        churchroad_dir.join("tests/interpreter_tests/verilog/toy_examples/"),
    ];

    verilator_vs_interpreter(
        3,
        10,
        testbench_template_path,
        "counter",
        inputs,
        outputs,
        include_dirs,
        std::env::temp_dir(),
        churchroad_dir.join("tests/interpreter_tests/verilog/toy_examples/counter.sv"),
        // Must be false as the counter is cyclic. Here we just have to hope
        // that the interpreter makes a sane choice.
        false,
    );
}

/// - use_choices: whether to use the choices produced by our extractor when
///   running the interpreter. The choices determine what node of each eclass
///   should be interpreted. If false, the interpreter will make its own choice.
///   NOTE: you should only set this to true if the design is not cyclic, as the
///   extractor does not currently support cyclic designs.
fn verilator_vs_interpreter(
    num_test_cases: usize,
    num_clock_cycles: usize,
    testbench_template_path: PathBuf,
    top_module_name: &str,
    inputs: Vec<(&str, i32)>,
    outputs: Vec<(&str, i32)>,
    include_dirs: Vec<PathBuf>,
    test_output_dir: PathBuf,
    verilog_module_path: PathBuf,
    use_choices: bool,
) {
    // create seeded rng
    let mut rng = StdRng::seed_from_u64(0xb0bacafe);
    let mut interpreter_results: Vec<InterpreterResult> = Vec::new();
    let test_vectors: Vec<Vec<Vec<u64>>> = (0..num_test_cases)
        .map(|_| {
            (0..num_clock_cycles)
                .map(|_| {
                    inputs
                        .iter()
                        .map(|(_, bw)| {
                            assert!(*bw <= 64);
                            rng.next_u64()
                                & ((1u64.checked_shl((*bw).try_into().unwrap()).unwrap_or(0))
                                    .wrapping_sub(1))
                        })
                        .collect()
                })
                .collect()
        })
        .collect();

    let (serialized, choices, root_node) = prep_interpreter(
        verilog_module_path.clone(),
        test_output_dir.clone(),
        top_module_name,
        outputs[0].0,
    );

    // Interpret all test vectors.
    for test_case in test_vectors.iter() {
        let env = inputs
            .iter()
            .enumerate()
            .map(|(input_idx, (name, _))| {
                (
                    name.to_owned(),
                    test_case
                        .iter()
                        .map(|vals_at_timestep| vals_at_timestep[input_idx])
                        .collect(),
                )
            })
            .collect();

        // TODO(@gussmith23): This is inefficient. Either the interpreter should
        // return streams, or we should be able to memoize some way. This just
        // redoes a bunch of work each call.
        for timestep in 0..num_clock_cycles {
            let result = interpret(
                &serialized,
                &root_node.eclass,
                timestep,
                &env,
                if use_choices { Some(&choices) } else { None },
            )
            .unwrap();
            interpreter_results.push(result);
        }
    }

    let verilator_output_values: Vec<u64> = run_verilator(
        testbench_template_path,
        top_module_name,
        inputs,
        outputs,
        test_vectors,
        include_dirs,
        test_output_dir,
        verilog_module_path,
    );

    // let test_output_path = test_output_dir.join("test_output.txt");
    // let test_error_path = test_output_dir.join("test_error.txt");

    // std::fs::write(&test_output_path, output_str).unwrap();
    // std::fs::write(&test_error_path, output.stderr).unwrap();

    assert_eq!(interpreter_results.len(), verilator_output_values.len());

    for (InterpreterResult::Bitvector(val, _), verilator_result) in interpreter_results
        .iter()
        .zip(verilator_output_values.iter())
    {
        assert_eq!(val, verilator_result);
    }

    // println!("logged output to: {}", test_output_path.to_str().unwrap());
}

// This test runs verilator against our interpreter, failing if the outputs of the two differ.
//
// testbench_template_path: path to the testbench template file
// top_module_name: name of the top module in the Verilog file
// inputs: list of tuples of input names and their bitwidths
// outputs: list of tuples of output names and their bitwidths
// include_dirs: list of directories to include in the Verilator compilation
// test_output_dir: directory to output test files to
// churchroad_src_path: path to the Churchroad source file that the interpreter will use
// num_test_cases: number of test cases to run
// num_clock_cycles: number of clock cycles to run each test case for
// filename: name of the file to run Verilator on. For example, if the file is `adder.v`, this should be `"adder.v"`
// test_vectors: A vector of vectors of vectors. the ith entry in the outermost
//   vector contains the inputs for the ith test case. The jth entry in the ith
//   test case are the inputs at clock cycle j. The kth entry in the jth set of
//   inputs is the value of the kth input at clock cycle j, where the inputs are
//   ordered as they appear in the inputs vector.
fn run_verilator(
    testbench_template_path: PathBuf,
    top_module_name: &str,
    inputs: Vec<(&str, i32)>,
    outputs: Vec<(&str, i32)>,
    test_vectors: Vec<Vec<Vec<u64>>>,
    include_dirs: Vec<PathBuf>,
    test_output_dir: PathBuf,
    verilog_module_path: PathBuf,
) -> Vec<u64> {
    let testbench_path = test_output_dir.join("testbench.sv");

    // just grab the filename without any leading directories
    let filename = verilog_module_path.file_name().unwrap().to_str().unwrap();

    let test_module_input_list = {
        let inputs_expr = inputs
            .iter()
            .enumerate()
            .map(|(i, (name, _))| format!(".{}(inputs[{}])", name, i))
            .collect::<Vec<String>>()
            .join(", ")
            .to_string();
        let outputs_expr = outputs
            .iter()
            .map(|(name, _)| format!(".{}({})", name, name))
            .collect::<Vec<String>>()
            .join(", ")
            .to_string();
        let mut final_expr = String::from("");
        if !inputs_expr.is_empty() {
            final_expr.push_str(inputs_expr.as_str());
        }
        if !outputs_expr.is_empty() {
            final_expr.push_str(", ");
            final_expr.push_str(outputs_expr.as_str());
        };
        final_expr
    };

    let testbench_prog = std::fs::read_to_string(testbench_template_path)
        .unwrap()
        .replace("{filename}", filename)
        // TODO(@ninehusky): this'll eventually need to include parameters as well, right?
        .replace(
            "{input_output_declarations}",
            outputs
                .iter()
                .map(|(name, bw)| format!("logic [{}:0] {};\n", bw - 1, name))
                .collect::<Vec<String>>()
                .join("\n")
                .to_string()
                .as_str(),
        )
        .replace("{test_module_name}", top_module_name)
        .replace("{test_module_port_list}", test_module_input_list.as_str())
        .replace(
            "{max_input_bitwidth}",
            inputs
                .iter()
                .map(|(_, bitwidth)| bitwidth)
                .max()
                .unwrap_or(&1)
                .to_string()
                .as_str(),
        )
        .replace(
            "{display_inputs}",
            inputs
                .iter()
                .map(|(name, _)| {
                    format!(
                        "$display(\"inputs: {} %d\\n\", simulate_with_verilator_test_module.{});",
                        name, name
                    )
                })
                .collect::<Vec<String>>()
                .join("\n")
                .as_str(),
        )
        .replace(
            "{display_outputs}",
            outputs
                .iter()
                .map(|(name, _)| {
                    format!(
                        "$display(\"output: %d\\n\", simulate_with_verilator_test_module.{});",
                        name
                    )
                })
                .collect::<Vec<String>>()
                .join("\n")
                .as_str(),
        );
    // .replace("{set_clock}", set_clock_expr.as_str())
    // .replace("{clear_clock}", clear_clock_expr.as_str());

    let executable_name = "executable";
    let verilator_output_dir = test_output_dir.join("obj_dir");
    let executable_path = verilator_output_dir.join(executable_name);

    std::fs::write(&testbench_path, testbench_prog).unwrap();

    // TODO(@ninehusky): We can get rid of the necessity for a Makefile after this PR is merged
    // into Verilator: https://github.com/verilator/verilator/pull/5031
    let verilator_compile_output = std::process::Command::new("verilator")
        .arg("-o")
        .arg(executable_name)
        .arg("-Wno-WIDTHTRUNC")
        .arg("--assert")
        .arg("--timing")
        .arg("--binary")
        .arg("--build")
        .arg("--Mdir")
        .arg(&verilator_output_dir)
        .args(
            include_dirs
                .iter()
                .map(|path| format!("-I{}", path.to_str().unwrap())),
        )
        .arg(testbench_path.to_str().unwrap())
        .output()
        .unwrap();

    if !verilator_compile_output.status.success() {
        panic!(
            "Verilator failed, stderr: {:?}",
            String::from_utf8(verilator_compile_output.stderr)
        );
    }

    let mut sim_proc = std::process::Command::new(executable_path)
        .stdin(std::process::Stdio::piped())
        .stdout(std::process::Stdio::piped())
        .spawn()
        .unwrap();

    let num_inputs = inputs.len();

    let num_test_cases = test_vectors.len();
    let num_clock_cycles = if num_test_cases > 0 {
        test_vectors[0].len()
    } else {
        0
    };
    assert!(test_vectors.iter().all(|v| v.len() == num_clock_cycles));
    assert!(test_vectors
        .iter()
        .all(|v| v.iter().all(|inputs| inputs.len() == num_inputs)));

    let mut inputs_str = String::new();
    inputs_str
        .write_str(&format!(
            "{} {} {}\n",
            num_inputs, num_test_cases, num_clock_cycles
        ))
        .unwrap();

    for test_case in test_vectors.iter() {
        for inputs in test_case.iter() {
            for input in inputs.iter() {
                inputs_str.write_str(&format!("{:X}\n", input)).unwrap();
            }
        }
    }

    sim_proc
        .stdin
        .as_mut()
        .unwrap()
        .write_all(inputs_str.as_bytes())
        .unwrap();

    fs::write(test_output_dir.join("inputs.txt"), inputs_str).unwrap();

    let output = sim_proc.wait_with_output().unwrap();
    let output_str = String::from_utf8(output.stdout).unwrap();
    let verilator_output_values: Vec<u64> = output_str
        .lines()
        // filter all lines that don't start with "output: "
        .filter(|line| !line.is_empty() && line.starts_with("output: "))
        .map(|line| line.trim_start_matches("output: ").parse().unwrap())
        .collect();

    fs::write(test_output_dir.join("output.txt"), output_str).unwrap();

    verilator_output_values
}

macro_rules! interpreter_test_verilog {
    ($(#[$meta:meta])* $test_name:ident, $expected:expr, $verilog_path:literal, $module_name:literal, $time:literal, $env:expr, $out: literal) => {
        $(#[$meta])*
        #[test]
        fn $test_name() {
            let (serialized, _choices, root_node) = prep_interpreter(
                PathBuf::from($verilog_path),
                std::env::temp_dir(),
                $module_name,
                $out,
            );

            assert_eq!(
                $expected,
                // Note that we *may* need to start using _choices here, if we
                // start hitting infinite loops because of bad choices of enode
                // from eclass in the interpreter. However, in that case, we can
                // only use choices if the design is acyclic. See the comment in
                // the `verilator_vs_interpreter` function for more details.
                interpret(&serialized, &root_node.eclass, $time, $env, None).unwrap()
            );
        }
    };
}

macro_rules! interpreter_test_churchroad {
    ($test_name:ident, $churchroad_src:literal, $time:literal, $out:expr, $env:expr, $expected:expr) => {
        #[test]
        fn $test_name() {
            let mut egraph: EGraph = EGraph::default();

            import_churchroad(&mut egraph);
            egraph.parse_and_run_program(None, $churchroad_src).unwrap();

            egraph
                .parse_and_run_program(None, "(run-schedule (saturate typing))")
                .unwrap();

            let serialized = egraph.serialize(SerializeConfig::default());

            let (_, is_output_node) = serialized
                .nodes
                .iter()
                .find(|(_, n)| {
                    n.op == "IsPort"
                        && n.children[2] == NodeId::from("Output-0")
                        && serialized.nodes.get(&n.children[1]).unwrap().op.as_str()
                            == format!("\"{}\"", $out)
                })
                .unwrap();

            let output_id = is_output_node.children.last().unwrap();
            let (_, output_node) = serialized
                .nodes
                .iter()
                .find(|(node_id, _)| **node_id == *output_id)
                .unwrap();

            let interpreter_result =
                interpret(&serialized, &output_node.eclass, $time, $env, None).unwrap();
            assert_eq!(
                $expected, interpreter_result,
                "(left: expected, right: interpreter_result)"
            );
        }
    };
}

interpreter_test_churchroad!(
    add_single_operation,
    r#"
    (let v0 (Var "a" 4))
    (let v1 (Var "b" 4))
    (let v2 (Op2 (Add) v0 v1))
    (IsPort "" "v2" (Output) v2)
    "#,
    0,
    "v2",
    &[("a", vec![0b1000]), ("b", vec![0b0001])].into(),
    InterpreterResult::Bitvector(9, 4)
);

interpreter_test_churchroad!(
    sub_single_operation,
    r#"
    (let v0 (Var "a" 8))
    (let v1 (Var "b" 8))
    (let v2 (Op2 (Sub) v0 v1))
    (IsPort "" "v2" (Output) v2)
    "#,
    0,
    "v2",
    &[("a", vec![0b11111111]), ("b", vec![0b00000001])].into(),
    InterpreterResult::Bitvector(0b11111110, 8)
);

interpreter_test_churchroad!(
    mul_single_operation,
    r#"
    (let v0 (Var "a" 8))
    (let v1 (Var "b" 8))
    (let v2 (Op2 (Mul) v0 v1))
    (IsPort "" "v2" (Output) v2)
    "#,
    0,
    "v2",
    &[("a", vec![2]), ("b", vec![3])].into(),
    InterpreterResult::Bitvector(6, 8)
);

interpreter_test_churchroad!(
    or_single_operation,
    r#"
    (let v0 (Var "a" 8))
    (let v1 (Var "b" 8))
    (let v2 (Op2 (Or) v0 v1))
    (IsPort "" "v2" (Output) v2)
    "#,
    0,
    "v2",
    &[("a", vec![0b10101010]), ("b", vec![0b01010100])].into(),
    InterpreterResult::Bitvector(0b11111110, 8)
);

interpreter_test_churchroad!(
    xor_single_operation,
    r#"
    (let v0 (Var "a" 8))
    (let v1 (Var "b" 8))
    (let v2 (Op2 (Xor) v0 v1))
    (IsPort "" "v2" (Output) v2)
    "#,
    0,
    "v2",
    &[("a", vec![0b10101010]), ("b", vec![0b01010110])].into(),
    InterpreterResult::Bitvector(0b11111100, 8)
);

interpreter_test_churchroad!(
    shr_single_operation,
    r#"
    (let v0 (Var "a" 8))
    (let v1 (Var "b" 8))
    (let v2 (Op2 (Shr) v0 v1))
    (IsPort "" "v2" (Output) v2)
    "#,
    0,
    "v2",
    &[("a", vec![0b11101010]), ("b", vec![2])].into(),
    InterpreterResult::Bitvector(0b00111010, 8)
);

interpreter_test_churchroad!(
    eq_single_operation,
    r#"
    (let v0 (Var "a" 8))
    (let v1 (Var "b" 8))
    (let v2 (Op2 (Eq) v0 v1))
    (IsPort "" "v2" (Output) v2)
    "#,
    0,
    "v2",
    &[("a", vec![0b11101010]), ("b", vec![0b11101110])].into(),
    InterpreterResult::Bitvector(0, 1)
);

interpreter_test_churchroad!(
    not_single_operation,
    r#"
    (let v0 (Var "a" 8))
    (let v1 (Op1 (Not) v0))
    (IsPort "" "v1" (Output) v1)
    "#,
    0,
    "v1",
    &[("a", vec![0b11101010])].into(),
    InterpreterResult::Bitvector(0b00010101, 8)
);

interpreter_test_churchroad!(
    reduce_or_single_operation,
    r#"
    (let v0 (Var "a" 8))
    (let v1 (Op1 (ReduceOr) v0))
    (IsPort "" "v1" (Output) v1)
    "#,
    0,
    "v1",
    &[("a", vec![0b01000000])].into(),
    InterpreterResult::Bitvector(1, 1)
);

interpreter_test_churchroad!(
    reduce_and_single_operation,
    r#"
    (let v0 (Var "a" 8))
    (let v1 (Op1 (ReduceAnd) v0))
    (IsPort "" "v1" (Output) v1)
    "#,
    0,
    "v1",
    &[("a", vec![0b11111111])].into(),
    InterpreterResult::Bitvector(1, 1)
);

interpreter_test_churchroad!(
    logic_not_single_operation,
    r#"
    (let v0 (Var "a" 8))
    (let v1 (Op1 (LogicNot) v0))
    (IsPort "" "v1" (Output) v1)
    "#,
    0,
    "v1",
    &[("a", vec![0b11111101])].into(),
    InterpreterResult::Bitvector(0b0, 1)
);

interpreter_test_churchroad!(
    logic_and_single_operation,
    r#"
    (let v0 (Var "a" 8))
    (let v1 (Var "b" 8))
    (let v2 (Op2 (LogicAnd) v0 v1))
    (IsPort "" "v2" (Output) v2)
    "#,
    0,
    "v2",
    &[("a", vec![0b11101010]), ("b", vec![0b11101110])].into(),
    InterpreterResult::Bitvector(1, 1)
);

interpreter_test_churchroad!(
    logic_or_single_operation,
    r#"
    (let v0 (Var "a" 8))
    (let v1 (Var "b" 8))
    (let v2 (Op2 (LogicOr) v0 v1))
    (IsPort "" "v2" (Output) v2)
    "#,
    0,
    "v2",
    &[("a", vec![0b00000000]), ("b", vec![0b11101110])].into(),
    InterpreterResult::Bitvector(1, 1)
);

interpreter_test_churchroad!(
    extract_single_operation,
    r#"
    (let v0 (Var "a" 8))
    (let v1 (Op1 (Extract 4 2) v0))
    (IsPort "" "v1" (Output) v1)
    "#,
    0,
    "v1",
    &[("a", vec![0b101000])].into(),
    InterpreterResult::Bitvector(0b010, 3)
);

interpreter_test_churchroad!(
    concat_single_operation,
    r#"
    (let v0 (Var "a" 3))
    (let v1 (Var "b" 3))
    (let v2 (Op2 (Concat) v0 v1))
    (IsPort "" "v2" (Output) v2)
    "#,
    0,
    "v2",
    &[("a", vec![0b101]), ("b", vec![0b010])].into(),
    InterpreterResult::Bitvector(0b101010, 6)
);

interpreter_test_churchroad!(
    mux_single_operation,
    r#"
    (let v0 (Var "a" 1))
    (let v1 (Var "b" 8))
    (let v2 (Var "c" 8))
    (let v3 (Op3 (Mux) v0 v1 v2))
    (IsPort "" "v3" (Output) v3)
    "#,
    0,
    "v3",
    &[
        ("a", vec![1]),
        ("b", vec![0b10101010]),
        ("c", vec![0b01010101])
    ]
    .into(),
    InterpreterResult::Bitvector(0b01010101, 8)
);

interpreter_test_churchroad!(
    bv_single_operation,
    r#"
    (let v0 (Op0 (BV 8 8)))
    (IsPort "" "v0" (Output) v0)
    "#,
    0,
    "v0",
    &[].into(),
    InterpreterResult::Bitvector(8, 8)
);

interpreter_test_churchroad!(
    zeroextend_single_operation,
    r#"
    (let v0 (Var "a" 4))
    (let v1 (Op1 (ZeroExtend 8) v0))
    (IsPort "" "v1" (Output) v1)
    "#,
    0,
    "v1",
    &[("a", vec![0b1010])].into(),
    InterpreterResult::Bitvector(0b1010, 8)
);

interpreter_test_churchroad!(
    reg_single_operation_first_cycle,
    r#"
    (let v0 (Var "a" 8))
    (let clk (Var "clk" 1))
    (let v1 (Op2 (Reg 8) clk v0))
    (IsPort "" "v1" (Output) v1)
    "#,
    0,
    "v1",
    &[("a", vec![0b10101010]), ("clk", vec![0])].into(),
    InterpreterResult::Bitvector(8, 8)
);

interpreter_test_churchroad!(
    reg_single_operation_second_cycle,
    r#"
    (let v0 (Var "a" 8))
    (let clk (Var "clk" 1))
    (let v1 (Op2 (Reg 8) clk v0))
    (IsPort "" "v1" (Output) v1)
    "#,
    1,
    "v1",
    &[("a", vec![0b10101010, 0b0]), ("clk", vec![0, 1])].into(),
    InterpreterResult::Bitvector(0b10101010, 8)
);

interpreter_test_churchroad!(
    ne_single_operation,
    r#"
    (let v0 (Var "a" 8))
    (let v1 (Var "b" 8))
    (let v2 (Op2 (Ne) v0 v1))
    (IsPort "" "v2" (Output) v2)
    "#,
    0,
    "v2",
    &[("a", vec![0b11101010]), ("b", vec![0b11101110])].into(),
    InterpreterResult::Bitvector(1, 1)
);

interpreter_test_verilog!(
    simple_mux_0,
    InterpreterResult::Bitvector(1, 1),
    "tests/interpreter_tests/verilog/toy_examples/simple_mux.sv",
    "simple_mux",
    0,
    &[("a", vec![0]), ("b", vec![0]), ("c", vec![1])].into(),
    "o"
);

interpreter_test_verilog!(
    simple_mux_1,
    InterpreterResult::Bitvector(0, 1),
    "tests/interpreter_tests/verilog/toy_examples/simple_mux.sv",
    "simple_mux",
    0,
    &[("a", vec![1]), ("b", vec![0]), ("c", vec![1])].into(),
    "o"
);

interpreter_test_verilog!(
    test_alu_and_single_cycle,
    InterpreterResult::Bitvector(0b01010101, 8),
    "tests/interpreter_tests/verilog/toy_examples/ALU.sv",
    "ALU",
    0,
    &[
        ("a", vec![0b01010101]),
        ("b", vec![0b11111111]),
        ("op", vec![1])
    ]
    .into(),
    "out"
);

interpreter_test_verilog!(
    test_alu_and_single_cycle_2,
    InterpreterResult::Bitvector(0b01010101, 8),
    "tests/interpreter_tests/verilog/toy_examples/ALU.sv",
    "ALU",
    0,
    &[
        ("a", vec![0b01010101, 0b10101010]),
        ("b", vec![0b11111111, 0b00000000]),
        ("op", vec![1, 0])
    ]
    .into(),
    "out"
);

interpreter_test_verilog!(
    test_alu_or_second_cycle,
    InterpreterResult::Bitvector(0b10101010, 8),
    "tests/interpreter_tests/verilog/toy_examples/ALU.sv",
    "ALU",
    1,
    &[
        ("a", vec![0b01010101, 0b10101010]),
        ("b", vec![0b11111111, 0b00000000]),
        ("op", vec![1, 0])
    ]
    .into(),
    "out"
);

interpreter_test_verilog!(
    test_counter_first_cycle,
    InterpreterResult::Bitvector(2, 4),
    "tests/interpreter_tests/verilog/toy_examples/counter.sv",
    "counter",
    5,
    &[("clk", vec![0, 0, 1, 1, 0, 1])].into(),
    "count"
);

interpreter_test_verilog!(
    test_counter_third_cycle,
    InterpreterResult::Bitvector(3, 4),
    "tests/interpreter_tests/verilog/toy_examples/counter.sv",
    "counter",
    6,
    &[("clk", vec![0, 1, 0, 1, 0, 1, 0])].into(),
    "count"
);

interpreter_test_verilog!(
    #[should_panic]
    dummy_dsp_test,
    InterpreterResult::Bitvector(2, 48),
    "tests/interpreter_tests/verilog/xilinx_ultrascale_plus/DSP48E2.v",
    "DSP48E2",
    0,
    &[
        // The following is the configuration for a DSP48E2 that is an "addmuland" in 0 stages
        ("ACASCREG", vec![0]),
        ("ADREG", vec![0]),
        ("ALUMODEREG", vec![0]),
        ("AMULTSEL", vec![2]),
        ("AREG", vec![0]),
        ("AUTORESET_PATDET", vec![3]),
        ("AUTORESET_PRIORITY", vec![4]),
        ("A_INPUT", vec![7]),
        ("BCASCREG", vec![0]),
        ("BMULTSEL", vec![1]),
        ("BREG", vec![(0)]),
        ("B_INPUT", vec![7]),
        ("CARRYINREG", vec![0]),
        ("CARRYINSELREG", vec![0]),
        ("CREG", vec![0]),
        ("DREG", vec![0]),
        ("INMODEREG", vec![0]),
        ("IS_ALUMODE_INVERTED", vec![0]),
        ("IS_CARRYIN_INVERTED", vec![0]),
        ("IS_CLK_INVERTED", vec![0]),
        ("IS_INMODE_INVERTED", vec![0]),
        ("IS_OPMODE_INVERTED", vec![0]),
        ("IS_RSTALLCARRYIN_INVERTED", vec![0]),
        ("IS_RSTALUMODE_INVERTED", vec![0]),
        ("IS_RSTA_INVERTED", vec![0]),
        ("IS_RSTB_INVERTED", vec![0]),
        ("IS_RSTCTRL_INVERTED", vec![0]),
        ("IS_RSTC_INVERTED", vec![0]),
        ("IS_RSTD_INVERTED", vec![0]),
        ("IS_RSTINMODE_INVERTED", vec![0]),
        ("IS_RSTM_INVERTED", vec![0]),
        ("IS_RSTP_INVERTED", vec![0]),
        ("MASK", vec![0]),
        ("MREG", vec![0]),
        ("OPMODEREG", vec![0]),
        ("PATTERN", vec![0]),
        ("PREADDINSEL", vec![0]),
        ("PREG", vec![0]),
        ("RND", vec![0]),
        ("SEL_MASK", vec![8]),
        ("SEL_PATTERN", vec![9]),
        ("USE_MULT", vec![10]),
        ("USE_PATTERN_DETECT", vec![11]),
        ("USE_SIMD", vec![12]),
        ("USE_WIDEXOR", vec![13]),
        ("XORSIMD", vec![26]),
        // ("A", vec![({ a[7], a[7], a[7], a[7], a[7], a[7], a[7], a[7], a[7], a[7], a[7], a[7], a[7], a[7], a[7], a[7], a[7], a[7], a[7], a[7], a[7], a[7], a })]),
        ("A", vec![2]),
        ("ACIN", vec![0]),
        ("ALUMODE", vec![3]),
        // ("B", vec![({ 10'h000, b })]),
        ("B", vec![1]),
        ("BCIN", vec![0]),
        // ("C", vec![({ c[7], c[7], c[7], c[7], c[7], c[7], c[7], c[7], c[7], c[7], c[7], c[7], c[7], c[7], c[7], c[7], c[7], c[7], c[7], c[7], c[7], c[7], c[7], c[7], c[7], c[7], c[7], c[7], c[7], c[7], c[7], c[7], c[7], c[7], c[7], c[7], c[7], c[7], c[7], c[7], c })]),
        ("C", vec![0]),
        ("CARRYCASCIN", vec![0]),
        ("CARRYIN", vec![0]),
        ("CARRYINSEL", vec![0]),
        ("CEA1", vec![1]),
        ("CEA2", vec![1]),
        ("CEAD", vec![1]),
        ("CEALUMODE", vec![1]),
        ("CEB1", vec![1]),
        ("CEB2", vec![1]),
        ("CEC", vec![1]),
        ("CECARRYIN", vec![1]),
        ("CECTRL", vec![1]),
        ("CED", vec![1]),
        ("CEINMODE", vec![1]),
        ("CEM", vec![1]),
        ("CEP", vec![1]),
        ("CLK", vec![0]),
        // ("D", vec![({ c[7], c[7], c[7], c[7], c[7], c[7], c[7], c[7], c[7], c[7], c[7], c[7], c[7], c[7], c[7], c[7], c[7], c[7], c[7], c })]),
        ("D", vec![0]),
        ("INMODE", vec![8]),
        ("MULTSIGNIN", vec![0]),
        ("OPMODE", vec![0b000100110101]),
        // ("P", vec![({ P_0[47:8], out })]),
        ("PCIN", vec![0]),
        ("RSTA", vec![0]),
        ("RSTALLCARRYIN", vec![0]),
        ("RSTALUMODE", vec![0]),
        ("RSTB", vec![0]),
        ("RSTC", vec![0]),
        ("RSTCTRL", vec![0]),
        ("RSTD", vec![0]),
        ("RSTINMODE", vec![0]),
        ("RSTM", vec![0]),
        ("RSTP", vec![0])
    ]
    .into(),
    "P"
);
#[test]
fn test_run_verilator() {
    if std::env::var("CHURCHROAD_DIR").is_err() {
        panic!("Please set the CHURCHROAD_DIR environment variable!");
    }
    let churchroad_dir_str: String = std::env::var("CHURCHROAD_DIR").unwrap();
    let churchroad_dir = std::path::Path::new(&churchroad_dir_str);
    let testbench_template_path =
        churchroad_dir.join("tests/interpreter_tests/verilog/testbench.sv.template");

    let inputs = vec![
        ("INIT", 64),
        ("I0", 1),
        ("I1", 1),
        ("I2", 1),
        ("I3", 1),
        ("I4", 1),
        ("I5", 1),
    ];
    let outputs: Vec<(&str, i32)> = vec![("O", 1)];

    let include_dirs =
        vec![churchroad_dir.join("tests/interpreter_tests/verilog/xilinx_ultrascale_plus")];

    assert_eq!(
        run_verilator(
            testbench_template_path.clone(),
            "LUT6",
            inputs.clone(),
            outputs.clone(),
            vec![vec![vec![0, 0, 0, 0, 0, 0, 0]]],
            include_dirs.clone(),
            std::env::temp_dir(),
            churchroad_dir
                .join("tests/interpreter_tests/verilog/xilinx_ultrascale_plus/LUT6-modified.v"),
        ),
        vec![0]
    );

    assert_eq!(
        run_verilator(
            testbench_template_path.clone(),
            "LUT6",
            inputs.clone(),
            outputs.clone(),
            vec![vec![vec![0xFFFFFFFFFFFFFFFF, 1, 0, 0, 0, 0, 0]]],
            include_dirs.clone(),
            std::env::temp_dir(),
            churchroad_dir.join("tests/interpreter_tests/verilog/LUT6-modified.v"),
        ),
        vec![1]
    );

    assert_eq!(
        run_verilator(
            testbench_template_path.clone(),
            "LUT6",
            inputs.clone(),
            outputs.clone(),
            vec![vec![vec![0b10, 1, 0, 0, 0, 0, 0]]],
            include_dirs.clone(),
            std::env::temp_dir(),
            churchroad_dir.join("tests/interpreter_tests/verilog/LUT6-modified.v"),
        ),
        vec![1]
    );

    assert_eq!(
        run_verilator(
            testbench_template_path.clone(),
            "LUT6",
            inputs.clone(),
            outputs.clone(),
            vec![vec![vec![0b000001000000000000, 0, 0, 1, 1, 0, 0]]],
            include_dirs.clone(),
            std::env::temp_dir(),
            churchroad_dir.join("tests/interpreter_tests/verilog/LUT6-modified.v"),
        ),
        vec![1]
    );

    assert_eq!(
        run_verilator(
            testbench_template_path.clone(),
            "LUT6",
            inputs.clone(),
            outputs.clone(),
            vec![vec![vec![0b1000000000000, 1, 0, 1, 1, 0, 0]]],
            include_dirs.clone(),
            std::env::temp_dir(),
            churchroad_dir.join("tests/interpreter_tests/verilog/LUT6-modified.v"),
        ),
        vec![0]
    );

    assert_eq!(
        run_verilator(
            testbench_template_path.clone(),
            "LUT6",
            inputs.clone(),
            outputs.clone(),
            vec![vec![
                vec![0b1000000000000, 1, 0, 1, 1, 0, 0],
                vec![0b1000000000000, 0, 0, 1, 1, 0, 0],
                vec![0b0100000000000, 0, 0, 1, 1, 0, 0],
            ]],
            include_dirs.clone(),
            std::env::temp_dir(),
            churchroad_dir.join("tests/interpreter_tests/verilog/LUT6-modified.v"),
        ),
        vec![0, 1, 0]
    );
}<|MERGE_RESOLUTION|>--- conflicted
+++ resolved
@@ -1,16 +1,6 @@
 // This file contains tests for the interpreter module.
 
-<<<<<<< HEAD
-use std::{
-    fmt::Write,
-    fs,
-    io::Write as IOWrite,
-    path::{PathBuf},
-    usize, vec,
-};
-=======
 use std::{fmt::Write, fs, io::Write as IOWrite, path::PathBuf, usize, vec};
->>>>>>> 65f58bbd
 
 use egraph_serialize::{ClassId, NodeId};
 use indexmap::IndexMap;
