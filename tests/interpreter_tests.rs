--- conflicted
+++ resolved
@@ -146,12 +146,8 @@
         outputs,
         include_dirs,
         std::env::temp_dir(),
-<<<<<<< HEAD
-        100,
-        0,
         churchroad_dir
             .join("tests/interpreter_tests/verilog/xilinx_ultrascale_plus/LUT6-modified.v"),
-        None,
     );
 }
 
@@ -165,7 +161,6 @@
     let churchroad_dir = std::path::Path::new(&churchroad_dir_str);
     let testbench_template_path =
         churchroad_dir.join("tests/interpreter_tests/verilog/testbench.sv.template");
-    let makefile_template_path = churchroad_dir.join("tests/interpreter_tests/Makefile.template");
 
     let inputs = vec![("clk", 1)];
     let outputs = vec![("count", 4)];
@@ -175,21 +170,16 @@
         churchroad_dir.join("tests/interpreter_tests/verilog/toy_examples/"),
     ];
 
-    verilator_intepreter_fuzz_test(
+    verilator_vs_interpreter(
+        3,
+        10,
         testbench_template_path,
-        makefile_template_path,
         "counter",
         inputs,
         outputs,
         include_dirs,
         std::env::temp_dir(),
-        3,
-        10,
         churchroad_dir.join("tests/interpreter_tests/verilog/toy_examples/counter.sv"),
-        Some("clk"),
-=======
-        churchroad_dir.join("tests/interpreter_tests/verilog/LUT6-modified.v"),
->>>>>>> 269416e3
     );
 }
 
@@ -229,6 +219,7 @@
         verilog_module_path.clone(),
         test_output_dir.clone(),
         top_module_name,
+        outputs[0].0,
     );
 
     // Interpret all test vectors.
@@ -311,12 +302,7 @@
     include_dirs: Vec<PathBuf>,
     test_output_dir: PathBuf,
     verilog_module_path: PathBuf,
-<<<<<<< HEAD
-    clock_name: Option<&str>,
-) {
-=======
 ) -> Vec<u64> {
->>>>>>> 269416e3
     let testbench_path = test_output_dir.join("testbench.sv");
 
     // just grab the filename without any leading directories
@@ -368,29 +354,7 @@
             .as_str(),
         )
         .replace("{test_module_name}", top_module_name)
-<<<<<<< HEAD
         .replace("{test_module_port_list}", test_module_input_list.as_str())
-=======
-        .replace(
-            "{test_module_port_list}",
-            format!(
-                "{}, {}",
-                inputs
-                    .iter()
-                    .enumerate()
-                    .map(|(i, (name, _))| format!(".{}(inputs[{}])", name, i))
-                    .collect::<Vec<String>>()
-                    .join(",\n"),
-                outputs
-                    .iter()
-                    .map(|(name, _)| format!(".{}({})", name, name))
-                    .collect::<Vec<String>>()
-                    .join(", ")
-                    .as_str()
-            )
-            .as_str(),
-        )
->>>>>>> 269416e3
         .replace(
             "{max_input_bitwidth}",
             inputs
@@ -474,54 +438,6 @@
 
     let num_inputs = inputs.len();
 
-<<<<<<< HEAD
-    // TODO(@ninehusky): this is going to assume we only want to interpret on one output found in the EGraph.
-    let (serialized, root_node) = prep_interpreter(
-        verilog_module_path.clone(),
-        test_output_dir.clone(),
-        top_module_name,
-        outputs[0].0,
-    );
-
-    sim_proc_stdin
-        .write_all(format!("{} {} {}\n", num_inputs, num_test_cases, num_clock_cycles).as_bytes())
-        .unwrap();
-
-    // create seeded rng
-    let mut rng = StdRng::seed_from_u64(0xb0bacafe);
-    let mut interpreter_results: Vec<InterpreterResult> = Vec::new();
-    for _ in 0..num_test_cases {
-        let mut env: HashMap<&str, Vec<u64>> = HashMap::new();
-        let input_values: Vec<Vec<u64>> = inputs
-            .iter()
-            .map(|(name, bw)| {
-                // generate num_clock_cycles random values for each input
-                let mut vals: Vec<u64> = (0..num_clock_cycles)
-                    .map(|_| {
-                        let mut val = rng.next_u64();
-                        if *bw != 64 {
-                            val = val & ((1 << bw) - 1);
-                        }
-                        val
-                    })
-                    .collect();
-                if clock_name.is_some() && name == &clock_name.unwrap() {
-                    vals = (0..num_clock_cycles)
-                        .map(|i| if i % 2 == 0 { 0 } else { 1 })
-                        .collect();
-                }
-                env.insert(name, vals.clone());
-                vals
-            })
-            .collect();
-
-        for t in 0..num_clock_cycles {
-            for input in input_values.iter() {
-                dbg!(&input_values);
-                sim_proc_stdin
-                    .write_all(format!("{:X}\n", input[t]).as_bytes())
-                    .unwrap();
-=======
     let num_test_cases = test_vectors.len();
     let num_clock_cycles = if num_test_cases > 0 {
         test_vectors[0].len()
@@ -545,7 +461,6 @@
         for inputs in test_case.iter() {
             for input in inputs.iter() {
                 inputs_str.write_str(&format!("{:X}\n", input)).unwrap();
->>>>>>> 269416e3
             }
         }
     }
@@ -993,7 +908,6 @@
     "out"
 );
 
-<<<<<<< HEAD
 interpreter_test_verilog!(
     test_counter_first_cycle,
     InterpreterResult::Bitvector(2, 4),
@@ -1116,7 +1030,6 @@
     .into(),
     "P"
 );
-=======
 #[test]
 fn test_run_verilator() {
     if std::env::var("CHURCHROAD_DIR").is_err() {
@@ -1227,5 +1140,4 @@
         ),
         vec![0, 1, 0]
     );
-}
->>>>>>> 269416e3
+}