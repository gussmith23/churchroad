# Churchroad

<<<<<<< HEAD
:letsgo3:
=======
:letsgo3:

## Yosys Plugin

[`./yosys-plugin/](./yosys-plugin/)

We provide a Yosys plugin,
  which can output Churchroad IR
  from Yosys.
Please see the README
  in that directory
  for information on building
  and using the plugin.
>>>>>>> cc0070fd
<|MERGE_RESOLUTION|>--- conflicted
+++ resolved
@@ -1,8 +1,5 @@
 # Churchroad
 
-<<<<<<< HEAD
-:letsgo3:
-=======
 :letsgo3:
 
 ## Yosys Plugin
@@ -15,5 +12,4 @@
 Please see the README
   in that directory
   for information on building
-  and using the plugin.
->>>>>>> cc0070fd
+  and using the plugin.