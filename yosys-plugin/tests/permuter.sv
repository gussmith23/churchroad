// Copyright 2023 Intel Corporation.
//
// This reference design file is subject licensed to you by the terms and
// conditions of the applicable License Terms and Conditions for Hardware
// Reference Designs and/or Design Examples (either as signed by you or
// found at https://www.altera.com/common/legal/leg-license_agreement.html ).
//
// As stated in the license, you agree to only use this reference design
// solely in conjunction with Intel FPGAs or Intel CPLDs.
//
// THE REFERENCE DESIGN IS PROVIDED "AS IS" WITHOUT ANY EXPRESS OR IMPLIED
// WARRANTY OF ANY KIND INCLUDING WARRANTIES OF MERCHANTABILITY,
// NONINFRINGEMENT, OR FITNESS FOR A PARTICULAR PURPOSE. Intel does not
// warrant or assume responsibility for the accuracy or completeness of any
// information, links or other items within the Reference Design and any
// accompanying materials.
//
// In the event that you do not agree with such terms and conditions, do not
// use the reference design file.
/////////////////////////////////////////////////////////////////////////////
//
// TODO(@gussmith23): are we in line with this license?

// RUN: $YOSYS -q -m $CHURCHROAD_DIR/yosys-plugin/churchroad.so \
// RUN:   -p 'read_verilog -sv %s; prep -top permuter_4x4_sim; pmuxtree; prep; write_lakeroad' \
// RUN:   | FileCheck %s

module permuter_4x4_sim #(
    parameter SIZE = 4
) (
	input clk,
	input [4*SIZE-1:0] din,
	input [1:0] control,
	output reg [4*SIZE-1:0] dout
);


always @(posedge clk) begin
    case (control)
        2'b00: begin
            {dout[(3+1)*SIZE-1:3*SIZE], dout[(2+1)*SIZE-1:2*SIZE], dout[(1+1)*SIZE-1:1*SIZE], dout[(0+1)*SIZE-1:0*SIZE]} <= {din[(3+1)*SIZE-1:3*SIZE], din[(2+1)*SIZE-1:2*SIZE], din[(1+1)*SIZE-1:1*SIZE], din[(0+1)*SIZE-1:0*SIZE]};
        end
        2'b01: begin
            {dout[(3+1)*SIZE-1:3*SIZE], dout[(2+1)*SIZE-1:2*SIZE], dout[(1+1)*SIZE-1:1*SIZE], dout[(0+1)*SIZE-1:0*SIZE]} <= {din[(2+1)*SIZE-1:2*SIZE], din[(3+1)*SIZE-1:3*SIZE], din[(0+1)*SIZE-1:0*SIZE], din[(1+1)*SIZE-1:1*SIZE]};
        end
        2'b10: begin
            {dout[(3+1)*SIZE-1:3*SIZE], dout[(2+1)*SIZE-1:2*SIZE], dout[(1+1)*SIZE-1:1*SIZE], dout[(0+1)*SIZE-1:0*SIZE]} <= {din[(1+1)*SIZE-1:1*SIZE], din[(0+1)*SIZE-1:0*SIZE], din[(3+1)*SIZE-1:3*SIZE], din[(2+1)*SIZE-1:2*SIZE]};
        end
        2'b11: begin
            {dout[(3+1)*SIZE-1:3*SIZE], dout[(2+1)*SIZE-1:2*SIZE], dout[(1+1)*SIZE-1:1*SIZE], dout[(0+1)*SIZE-1:0*SIZE]} <= {din[(0+1)*SIZE-1:0*SIZE], din[(1+1)*SIZE-1:1*SIZE], din[(2+1)*SIZE-1:2*SIZE], din[(3+1)*SIZE-1:3*SIZE]};
        end
    endcase
end

endmodule

// CHECK: (let v0 (Wire "v0" 16))
// CHECK: (let v1 (Wire "v1" 1))
// CHECK: (let v2 (Wire "v2" 16))
// CHECK: (let v3 (Wire "v3" 16))
// CHECK: (let v4 (Wire "v4" 8))
// CHECK: (let v5 (Wire "v5" 12))
// CHECK: (let v6 (Wire "v6" 16))
// CHECK: (let v7 (Wire "v7" 16))
// CHECK: (let v8 (Wire "v8" 8))
// CHECK: (let v9 (Wire "v9" 12))
// CHECK: (let v10 (Wire "v10" 16))
// CHECK: (let v11 (Wire "v11" 4))
// CHECK: (let v12 (Wire "v12" 4))
// CHECK: (let v13 (Wire "v13" 4))
// CHECK: (let v14 (Wire "v14" 4))
// CHECK: (let v15 (Wire "v15" 8))
// CHECK: (let v16 (Wire "v16" 8))
// CHECK: (let v17 (Wire "v17" 1))
// CHECK: (let v18 (Wire "v18" 1))
// CHECK: (let v19 (Wire "v19" 1))
// CHECK: (let v20 (Wire "v20" 1))
// CHECK: (let v21 (Wire "v21" 2))
// CHECK: (let v22 (Wire "v22" 16))
// CHECK: (let v23 (Wire "v23" 16))
// CHECK: (union v1 (Op2 (Or) v18 v17))
// CHECK: (union v2 (Op3 (Mux) v19 v22 v6))
// CHECK: (union v0 (Op3 (Mux) v1 v2 v3))
// CHECK: (union v3 (Op3 (Mux) v17 v7 v10))
// CHECK: (union v4 (Op2 (Concat) v11 v12))
// CHECK: (union v5 (Op2 (Concat) v4 v13))
// CHECK: (union v6 (Op2 (Concat) v5 v14))
// CHECK: (union v7 (Op2 (Concat) v15 v16))
// CHECK: (union v8 (Op2 (Concat) v13 v14))
// CHECK: (union v9 (Op2 (Concat) v8 v11))
// CHECK: (union v10 (Op2 (Concat) v9 v12))
// CHECK: (union v11 (Op1 (Extract 7 4) v22))
// CHECK: (union v12 (Op1 (Extract 3 0) v22))
// CHECK: (union v13 (Op1 (Extract 15 12) v22))
// CHECK: (union v14 (Op1 (Extract 11 8) v22))
// CHECK: (union v15 (Op1 (Extract 15 8) v22))
// CHECK: (union v16 (Op1 (Extract 7 0) v22))
// CHECK: (union v23 (Op2 (Reg 0) v20 v0))
// CHECK: (let v24 (Op0 (BV 3 2)))
// CHECK: (union v17 (Op2 (Eq) v21 v24))
// CHECK: (let v25 (Op0 (BV 2 2)))
// CHECK: (union v18 (Op2 (Eq) v21 v25))
// CHECK: (let v26 (Op0 (BV 1 1)))
<<<<<<< HEAD
// CHECK: (let v27 (Op1 (ZeroExtend 2) v26))
// CHECK: (union v6 (Op2 (Eq) v8 v27))
=======
// CHECK: (let v27 (ZeroExtend v26 2))
// CHECK: (union v19 (Op2 (Eq) v21 v27))
>>>>>>> 2dac8170
// CHECK: (let clk (Var "clk" 1))
// CHECK: (union v20 clk)
// CHECK: (let control (Var "control" 2))
// CHECK: (union v21 control)
// CHECK: (let din (Var "din" 16))
// CHECK: (union v22 din)
// CHECK: (let dout v23)
// CHECK: (delete (Wire "v0" 16))
// CHECK: (delete (Wire "v1" 1))
// CHECK: (delete (Wire "v2" 16))
// CHECK: (delete (Wire "v3" 16))
// CHECK: (delete (Wire "v4" 8))
// CHECK: (delete (Wire "v5" 12))
// CHECK: (delete (Wire "v6" 16))
// CHECK: (delete (Wire "v7" 16))
// CHECK: (delete (Wire "v8" 8))
// CHECK: (delete (Wire "v9" 12))
// CHECK: (delete (Wire "v10" 16))
// CHECK: (delete (Wire "v11" 4))
// CHECK: (delete (Wire "v12" 4))
// CHECK: (delete (Wire "v13" 4))
// CHECK: (delete (Wire "v14" 4))
// CHECK: (delete (Wire "v15" 8))
// CHECK: (delete (Wire "v16" 8))
// CHECK: (delete (Wire "v17" 1))
// CHECK: (delete (Wire "v18" 1))
// CHECK: (delete (Wire "v19" 1))
// CHECK: (delete (Wire "v20" 1))
// CHECK: (delete (Wire "v21" 2))
// CHECK: (delete (Wire "v22" 16))
// CHECK: (delete (Wire "v23" 16))<|MERGE_RESOLUTION|>--- conflicted
+++ resolved
@@ -101,13 +101,8 @@
 // CHECK: (let v25 (Op0 (BV 2 2)))
 // CHECK: (union v18 (Op2 (Eq) v21 v25))
 // CHECK: (let v26 (Op0 (BV 1 1)))
-<<<<<<< HEAD
 // CHECK: (let v27 (Op1 (ZeroExtend 2) v26))
 // CHECK: (union v6 (Op2 (Eq) v8 v27))
-=======
-// CHECK: (let v27 (ZeroExtend v26 2))
-// CHECK: (union v19 (Op2 (Eq) v21 v27))
->>>>>>> 2dac8170
 // CHECK: (let clk (Var "clk" 1))
 // CHECK: (union v20 clk)
 // CHECK: (let control (Var "control" 2))
