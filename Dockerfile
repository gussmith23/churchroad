# syntax=docker/dockerfile-upstream:master-labs
# The above enables use of ADD of git repo.

FROM ubuntu:22.04
ARG MAKE_JOBS=2
SHELL ["/bin/bash", "-c"] 

# Update, get add-apt-repository.
RUN apt update \
  &&  apt install -y software-properties-common

# Install apt dependencies
# `noninteractive` prevents the tzdata package from asking for a timezone on the
# command line.
ENV DEBIAN_FRONTEND=noninteractive
RUN apt install -y \
  autoconf \
  bison \
  ccache \
  cmake \
  curl \
  flex \
  g++ \
  git \
  libboost-filesystem-dev \
  libfl-dev \
  libfl2 \
  libgmp-dev \
  libgoogle-perftools-dev \
  libreadline-dev \
  libssl-dev \
  libzmq3-dev \
  llvm-14 \
  make \
  ninja-build \
  numactl \
  openssl \
  perl \
  perl-doc \
  pkg-config \
  python3 \
  python3-pip \
  racket \
  tcl \
  tcl8.6-dev \
  wget \
  zlib1g \
  zlib1g-dev

# Install Rust
RUN curl https://sh.rustup.rs -sSf | sh -s -- -y
ENV PATH="/root/.cargo/bin:$PATH"

<<<<<<< HEAD
# Add other Churchroad files. It's useful to put this as far down as possible.
# In general, only ADD files just before they're needed. This maximizes the
# ability to cache intermediate containers and minimizes rebuilding.
#
# In reality, we use the git functionality of ADD (enabled in our case via the
# optional flag --keep-git-dir) to add all of the checked-in files of the
# Churchroad repo (but not including the .git directory itself). We could cut
# this down further if we wanted, but I think this is a clean approach for now.
WORKDIR /root/churchroad
ADD --keep-git-dir=false . .

# Build Rust package.
WORKDIR /root/churchroad
RUN cargo build

WORKDIR /root/churchroad
=======
# Build Rust package.
WORKDIR /root/churchroad
# ADD has weird behavior when it comes to directories. That's why we need so
# many ADDs.
ADD egglog_src egglog_src
ADD src src
ADD tests tests
ADD Cargo.toml .
RUN cargo build

# Build Yosys.
WORKDIR /root
ARG MAKE_JOBS=2
ADD dependencies.sh .
RUN source /root/dependencies.sh \
  && mkdir yosys && cd yosys \
  && wget -qO- https://github.com/YosysHQ/yosys/archive/$YOSYS_COMMIT_HASH.tar.gz | tar xz --strip-components=1 \
  && PREFIX="/root/.local" CPLUS_INCLUDE_PATH="/usr/include/tcl8.6/:$CPLUS_INCLUDE_PATH" make config-gcc \
  && PREFIX="/root/.local" CPLUS_INCLUDE_PATH="/usr/include/tcl8.6/:$CPLUS_INCLUDE_PATH" make -j ${MAKE_JOBS} install \
  && rm -rf /root/yosys

# Add /root/.local/bin to PATH.
ENV PATH="/root/.local/bin:$PATH"

# Build Yosys plugin.
WORKDIR /root/churchroad/yosys-plugin
ADD yosys-plugin .
RUN make -j ${MAKE_JOBS}

# Make a binary for `lit`. If you're on Mac, you can install lit via Brew.
# Ubuntu doesn't have a binary for it, but it is available on pip and is
# installed later in this Dockerfile.
WORKDIR /root
RUN mkdir -p /root/.local/bin \
  && echo "#!/usr/bin/env python3" >> /root/.local/bin/lit \
  && echo "from lit.main import main" >> /root/.local/bin/lit \
  && echo "if __name__ == '__main__': main()" >> /root/.local/bin/lit \
  && chmod +x /root/.local/bin/lit

# Point to llvm-config binary. Alternatively, make sure you have a binary called
# `llvm-config` on your PATH.
ENV LLVM_CONFIG=llvm-config-14

# Python dependencies.
WORKDIR /root/churchroad
ADD requirements.txt .
RUN pip install -r requirements.txt

ENV CHURCHROAD_DIR=/root/churchroad

# Add other Churchroad files. It's useful to put this as far down as possible.
# In general, only ADD files just before they're needed. This maximizes the
# ability to cache intermediate containers and minimizes rebuilding.
#
# We use the git functionality of ADD (enabled in our case via the optional flag
# --keep-git-dir) to add all of the checked-in files of the Churchroad repo (but
# not including the .git directory itself). We could cut this down further if we
# wanted, but I think this is a clean approach for now.
WORKDIR /root/churchroad
ADD --keep-git-dir=false . .

WORKDIR /root/churchroad
ADD fmt.sh run-tests.sh ./
>>>>>>> cc0070fd
CMD [ "/bin/bash", "run-tests.sh" ]<|MERGE_RESOLUTION|>--- conflicted
+++ resolved
@@ -51,24 +51,6 @@
 RUN curl https://sh.rustup.rs -sSf | sh -s -- -y
 ENV PATH="/root/.cargo/bin:$PATH"
 
-<<<<<<< HEAD
-# Add other Churchroad files. It's useful to put this as far down as possible.
-# In general, only ADD files just before they're needed. This maximizes the
-# ability to cache intermediate containers and minimizes rebuilding.
-#
-# In reality, we use the git functionality of ADD (enabled in our case via the
-# optional flag --keep-git-dir) to add all of the checked-in files of the
-# Churchroad repo (but not including the .git directory itself). We could cut
-# this down further if we wanted, but I think this is a clean approach for now.
-WORKDIR /root/churchroad
-ADD --keep-git-dir=false . .
-
-# Build Rust package.
-WORKDIR /root/churchroad
-RUN cargo build
-
-WORKDIR /root/churchroad
-=======
 # Build Rust package.
 WORKDIR /root/churchroad
 # ADD has weird behavior when it comes to directories. That's why we need so
@@ -132,5 +114,4 @@
 
 WORKDIR /root/churchroad
 ADD fmt.sh run-tests.sh ./
->>>>>>> cc0070fd
 CMD [ "/bin/bash", "run-tests.sh" ]