--- conflicted
+++ resolved
@@ -1,9 +1,9 @@
+use egraph_serialize::{ClassId, Node};
+use indexmap::IndexMap;
 use std::{
     collections::{HashMap, HashSet},
     sync::Arc,
 };
-
-use egraph_serialize::ClassId;
 
 use egglog::{
     ast::{Literal, Symbol},
@@ -11,7 +11,6 @@
     sort::{FromSort, I64Sort, IntoSort, Sort, VecSort},
     ArcSort, EGraph, PrimitiveLike, Term, TermDag, Value,
 };
-<<<<<<< HEAD
 
 // The result of interpreting a Churchroad program.
 #[derive(Debug, PartialEq, Clone)]
@@ -217,10 +216,6 @@
         _ => todo!("unimplemented node type: {:?}", node.op),
     }
 }
-=======
-use egraph_serialize::{ClassId, Node};
-use indexmap::IndexMap;
->>>>>>> b1a94c1b
 
 #[derive(Default)]
 pub struct AnythingExtractor;
