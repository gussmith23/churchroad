use std::{
    collections::{HashMap, HashSet},
    sync::Arc,
};

use egraph_serialize::ClassId;

use egglog::{
    ast::{Literal, Symbol},
    constraint::{SimpleTypeConstraint, TypeConstraint},
    sort::{FromSort, I64Sort, IntoSort, Sort, VecSort},
<<<<<<< HEAD
    EGraph, PrimitiveLike, SerializeConfig, Term, TermDag, Value,
=======
    ArcSort, EGraph, PrimitiveLike, Term, TermDag, Value,
>>>>>>> 807296d3
};

// The result of interpreting a Churchroad program.
#[derive(Debug, PartialEq, Clone)]
pub enum InterpreterResult {
    // Bitvector(value, bitwidth)
    Bitvector(i64, i64),
}
// Interprets a Churchroad program.
pub fn interpret(
    egraph: &egraph_serialize::EGraph,
    class_id: &ClassId,
    time: usize,
    env: &HashMap<&str, Vec<i64>>,
) -> Result<InterpreterResult, String> {
    println!("{:#?}", egraph);
    let result = match egraph
        .classes()
        .iter()
        .filter(|(id, _)| id == &class_id)
        .next()
    {
        Some((id, _)) => interpret_helper(&egraph, id, time, env),
        None => return Err("No class with the given ID.".to_string()),
    };

    result
}

fn interpret_helper(
    egraph: &egraph_serialize::EGraph,
    id: &ClassId,
    time: usize,
    env: &HashMap<&str, Vec<i64>>,
) -> Result<InterpreterResult, String> {
    let node_ids = &egraph.classes().get(id).unwrap().nodes;
    // This will go away once we have an extraction algorithm.
    if node_ids.len() != 1 {
        return Err(format!(
            "There should be exactly one node in the class, but there are {}.",
            node_ids.len()
        ));
    }

    let node_id = node_ids.first().unwrap();
    let node = egraph.nodes.get(node_id).unwrap();

    println!("{:?}", node);

    match node.op.as_str() {
        "Var" => {
            let bw: i64 = egraph
                .nodes
                .get(&node.children[1])
                .unwrap()
                .op
                .parse()
                .unwrap();
            let name = egraph.nodes.get(&node.children[0]).unwrap().op.as_str();
            // cut off the quotes on the beginning and end
            let name = &name[1..name.len() - 1];

            Ok(InterpreterResult::Bitvector(
                env.get(name)
                    .unwrap_or_else(|| panic!("didn't find var {:?}", name))
                    .get(time)
                    .unwrap()
                    .clone(),
                bw,
            ))
        }
        "Op0" | "Op1" | "Op2" | "Op3" => {
            assert!(node.children.len() >= 1);
            let op = egraph.nodes.get(&node.children[0]).unwrap();

            let children: Vec<_> = node
                .children
                .iter()
                .skip(1)
                .map(|id| {
                    let child = egraph.nodes.get(id).unwrap();
                    interpret_helper(egraph, &child.eclass, time, env)
                })
                .collect();

            match op.op.as_str() {
                // Binary operations that preserve bitwidth.
                "And" | "Or" | "Shr" => {
                    assert_eq!(children.len(), 2);
                    match (&children[0], &children[1]) {
                        (
                            Ok(InterpreterResult::Bitvector(a, a_bw)),
                            Ok(InterpreterResult::Bitvector(b, b_bw)),
                        ) => {
                            assert_eq!(a_bw, b_bw);
                            let result = match op.op.as_str() {
                                "And" => a & b,
                                "Or" => a | b,
                                "Shr" => a >> b,
                                _ => unreachable!(),
                            };
                            Ok(InterpreterResult::Bitvector(result, *a_bw))
                        }
                        _ => todo!(),
                    }
                }
                "Mux" => {
                    assert_eq!(children.len(), 3);

                    match children[0] {
                        Ok(InterpreterResult::Bitvector(cond, _)) => {
                            if cond == 0 {
                                children[1].clone()
                            } else {
                                children[2].clone()
                            }
                        }
                        _ => todo!(),
                    }
                }
                "BV" => {
                    assert_eq!(op.children.len(), 2);
                    let args = &op
                        .children
                        .iter()
                        .map(|id| {
                            let (_, node) = egraph
                                .nodes
                                .iter()
                                .find(|(node_id, _)| **node_id == *id)
                                .unwrap();
                            assert_eq!(node.children.len(), 0);
                            // we're going to assert that a BV's children are only i64s
                            let val: i64 = node.op.parse().unwrap();
                            val
                        })
                        .collect::<Vec<_>>()[..];
                
                    Ok(InterpreterResult::Bitvector(args[0], args[1]))
                }
                "Extract" => {
                    assert_eq!(op.children.len(), 2);
                    let args = &op
                        .children
                        .iter()
                        .map(|id| {
                            let (_, node) = egraph
                                .nodes
                                .iter()
                                .find(|(node_id, _)| **node_id == *id)
                                .unwrap();
                            assert_eq!(node.children.len(), 0);
                            // we're going to assert that a BV's children are only i64s
                            let val: i64 = node.op.parse().unwrap();
                            val
                        })
                        .collect::<Vec<_>>()[..];

                    // ugh.. i don't like needing to manually implement bitwise extraction.
                    let i = args[0];
                    let j = args[1];

                    let val = match children[0].as_ref().unwrap() {
                        InterpreterResult::Bitvector(val, bw) => {
                            // from Rosette docs: 
                            // https://docs.racket-lang.org/rosette-guide/sec_bitvectors.html#%28def._%28%28lib._rosette%2Fbase%2Fbase..rkt%29._extract%29%29
                            assert!(*bw > i && i >= j && j >= 0);
                            let mask = (1 << (i - j + 1)) - 1;
                            (val >> j) & mask
                            // TODO(@ninehusky): check this, because copilot wrote this
                        }
                    };

                    Ok(InterpreterResult::Bitvector(val, i - j + 1))
                },
                "Concat" => {
                    match (&children[0], &children[1]) {
                        (
                            Ok(InterpreterResult::Bitvector(a, a_bw)),
                            Ok(InterpreterResult::Bitvector(b, b_bw)),
                        ) => {
                            let result = (a << b_bw) | b;
                            Ok(InterpreterResult::Bitvector(result, a_bw + b_bw))
                        }
                        _ => todo!(),
                    }
                },
                _ => todo!("unimplemented op: {:?}", op.op),
            }
        }
        _ => todo!("unimplemented node type: {:?}", node.op),
    }
}

pub fn to_verilog(term_dag: &TermDag, id: usize) -> String {
    // let mut wires = HashMap::default();

    fn id_to_wire_name(id: usize) -> String {
        format!("wire_{}", id)
    }

    let mut inputs = String::new();
    let mut logic_declarations = String::new();
    let mut registers = String::new();
    let mut module_declarations = String::new();

    let mut queue = vec![id];
    let mut done = HashSet::new();

    while let Some(id) = queue.pop() {
        done.insert(id);
        let term = term_dag.get(id);

        match term {
            Term::Lit(Literal::String(_)) => (),
            Term::Lit(Literal::Int(v)) => {
                logic_declarations.push_str(&format!(
                    "logic [31:0] {this_wire} = {val};\n",
                    this_wire = id_to_wire_name(id),
                    val = v
                ));
            }
            Term::Var(_) => todo!(),
            Term::App(s, v) => match (s.as_str(), v.as_slice()) {
                ("Reg", &[default_id, clk_id, d_id]) => {
                    let default_val = match term_dag.get(default_id) {
                        Term::Lit(Literal::Int(default_val)) => default_val,
                        _ => panic!(),
                    };

                    logic_declarations.push_str(
                        format!(
                            "logic {this_wire} = {default};\n",
                            this_wire = id_to_wire_name(id),
                            default = default_val
                        )
                        .as_str(),
                    );

                    registers.push_str(&format!(
                        "always @(posedge {clk}) begin
                            {this_wire} <= {d};
                        end\n",
                        clk = id_to_wire_name(clk_id),
                        this_wire = id_to_wire_name(id),
                        d = id_to_wire_name(d_id)
                    ));

                    if !done.contains(&d_id) {
                        queue.push(d_id);
                    }
                    if !done.contains(&clk_id) {
                        queue.push(clk_id);
                    }
                }
                ("Var", [name_id, bw_id]) => {
                    let name = match term_dag.get(*name_id) {
                        Term::Lit(Literal::String(name)) => name,
                        _ => panic!(),
                    };
                    let bw = match term_dag.get(*bw_id) {
                        Term::Lit(Literal::Int(bw)) => bw,
                        _ => panic!(),
                    };

                    inputs.push_str(
                        format!("input [{bw}-1:0] {name};\n", bw = bw, name = name).as_str(),
                    );

                    logic_declarations.push_str(
                        format!(
                            "logic [{bw}-1:0] {this_wire} = {name};\n",
                            bw = bw,
                            this_wire = id_to_wire_name(id),
                            name = name
                        )
                        .as_str(),
                    );
                }
                ("Mux", []) => (),
                ("LUT4", []) => (),
                ("Or", []) => (),
                ("Bitvector", [_]) => (),
                ("Eq", []) => (),
                ("BV", [val_id, bw_id]) => {
                    let val = match term_dag.get(*val_id) {
                        Term::Lit(Literal::Int(val)) => val,
                        _ => panic!(),
                    };
                    let bw = match term_dag.get(*bw_id) {
                        Term::Lit(Literal::Int(bw)) => bw,
                        _ => panic!(),
                    };
                    logic_declarations.push_str(
                        format!(
                            "logic [{bw}-1:0] {this_wire} = {bw}'d{val};\n",
                            bw = bw,
                            this_wire = id_to_wire_name(id),
                            val = val
                        )
                        .as_str(),
                    );
                }
                ("Extract", [hi_id, lo_id, expr_id]) => {
                    let hi = match term_dag.get(*hi_id) {
                        Term::Lit(Literal::Int(hi)) => hi,
                        _ => panic!(),
                    };
                    let lo = match term_dag.get(*lo_id) {
                        Term::Lit(Literal::Int(lo)) => lo,
                        _ => panic!(),
                    };
                    logic_declarations.push_str(&format!(
                        "logic {this_wire} = {expr}[{hi}:{lo}];\n",
                        hi = hi,
                        lo = lo,
                        this_wire = id_to_wire_name(id),
                        expr = id_to_wire_name(*expr_id),
                    ));

                    if !done.contains(&expr_id) {
                        queue.push(*expr_id);
                    }
                }
                ("Concat", [expr0_id, expr1_id]) => {
                    logic_declarations.push_str(&format!(
                        "logic {this_wire} = {{ {expr0}, {expr1} }};\n",
                        this_wire = id_to_wire_name(id),
                        expr0 = id_to_wire_name(*expr0_id),
                        expr1 = id_to_wire_name(*expr1_id),
                    ));

                    if !done.contains(&expr0_id) {
                        queue.push(*expr0_id);
                    }
                    if !done.contains(&expr1_id) {
                        queue.push(*expr1_id);
                    }
                }
                ("ZeroExtend", [expr_id, bw_id]) => {
                    let bw = match term_dag.get(*bw_id) {
                        Term::Lit(Literal::Int(bw)) => bw,
                        _ => panic!(),
                    };
                    logic_declarations.push_str(&format!(
                        "logic {this_wire} = {{ {bw}'d0, {expr} }};\n",
                        this_wire = id_to_wire_name(id),
                        bw = bw,
                        expr = id_to_wire_name(*expr_id),
                    ));

                    if !done.contains(&expr_id) {
                        queue.push(*expr_id);
                    }
                }
                ("Sketch1", [op_id, expr_id])
                    if match term_dag.get(*op_id) {
                        Term::App(s, v) => s.as_str() == "LUT4" && v.is_empty(),
                        _ => false,
                    } =>
                {
                    logic_declarations.push_str(&format!(
                        "logic {this_wire};\n",
                        this_wire = id_to_wire_name(id),
                    ));

                    module_declarations.push_str(&format!(
                        "lut4 lut4_{id} (.in({expr}), .out({y}));\n",
                        id = id,
                        expr = id_to_wire_name(*expr_id),
                        y = id_to_wire_name(id),
                    ));

                    if !done.contains(&expr_id) {
                        queue.push(*expr_id);
                    }
                }
                _ => todo!("{:?}", (s, v)),
            },
            _ => todo!("{:?}", term),
        }
    }

    format!(
        "module top({inputs});
            {inputs}
            {logic_declarations}
            {registers}
            {module_declarations}
        endmodule",
        inputs = inputs,
        logic_declarations = logic_declarations,
        registers = registers,
        module_declarations = module_declarations,
    )
}

/// Import Churchroad language into an EGraph.
///
/// TODO(@gussmith23): Ideally, this would be done via an `import` statement.
/// That's not currently possible because of the Rust-defined primitive
/// `debruijnify` in Churchroad.
pub fn import_churchroad(egraph: &mut EGraph) {
    // STEP 1: import primary language definitions.
    egraph
        .parse_and_run_program(r#"(include "egglog_src/churchroad.egg")"#)
        .unwrap();

    // STEP 2: add the `debruijnify` primitive to the egraph. This depends on
    // the above language definitions, but it's not possible to do it in egglog,
    // hence it's a Rust function.
    add_debruijnify(egraph);

    // STEP 3: import module enumeration rewrites. These depend on the
    // `debruijnify` primitive.
    egraph
        .parse_and_run_program(r#"(include "egglog_src/module_enumeration_rewrites.egg")"#)
        .unwrap();
}

/// Add the `debruijnify` primitive to an [`EGraph`].
fn add_debruijnify(egraph: &mut EGraph) {
    struct DeBruijnify {
        in_sort: Arc<VecSort>,
        out_sort: Arc<VecSort>,
        i64_sort: Arc<I64Sort>,
    }

    impl PrimitiveLike for DeBruijnify {
        fn name(&self) -> Symbol {
            "debruijnify".into()
        }

        fn get_type_constraints(&self) -> Box<dyn TypeConstraint> {
            Box::new(SimpleTypeConstraint::new(
                self.name(),
                vec![self.in_sort.clone(), self.out_sort.clone()],
            ))
        }

        fn apply(&self, values: &[crate::Value], egraph: &EGraph) -> Option<crate::Value> {
            let in_vec = Vec::<Value>::load(&self.in_sort, &values[0]);

            let mut seen_values: HashMap<Value, i64> = HashMap::new();
            let mut next_id = 0;
            let mut out = vec![];

            for value in in_vec {
                // Get representative value.
                let value = egraph.find(value);

                // If we haven't assinged it a number yet, give it the next one.
                if !seen_values.contains_key(&value) {
                    seen_values.insert(value, next_id);
                    next_id += 1;
                }

                // Add the number to the output vector.
                out.push(seen_values[&value].store(&self.i64_sort).unwrap());
            }

            out.store(&self.out_sort)
        }
    }

    egraph.add_primitive(DeBruijnify {
        i64_sort: egraph.get_sort().unwrap(),
        in_sort: egraph
            .get_sort_by(|s: &Arc<VecSort>| s.name() == "ExprVec".into())
            .unwrap(),
        out_sort: egraph
            .get_sort_by(|s: &Arc<VecSort>| s.name() == "IVec".into())
            .unwrap(),
    });
}

/// Generate all module enumeration rewrites used by Churchroad.
///
/// This function is used to generate the contents of the the
/// `egglog_src/module_enumeration_rewrites.egg` file. A test in this file
/// ensures that the generated file matches what this function produces.
pub fn generate_module_enumeration_rewrites(enumeration_ruleset_name: &str) -> String {
    format!(
            "
(ruleset {enumeration_ruleset_name})
{rewrites}",
            enumeration_ruleset_name = enumeration_ruleset_name,
            rewrites = vec![
                // Var
                // Note that this puts a loop in the graph, because a Var
                // becomes a hole applied to itself. We just need to be careful
                // about that during extraction.
                format!("(rewrite (Var name bw) (apply (MakeModule (Hole) (vec-of 0)) (vec-of (Var_ name bw))) :ruleset {})", enumeration_ruleset_name),

                // 0-ary
                generate_module_enumeration_rewrite(&[], Some(enumeration_ruleset_name)),
                // 1-ary
                generate_module_enumeration_rewrite(&[true], Some(enumeration_ruleset_name)),
                generate_module_enumeration_rewrite(&[false], Some(enumeration_ruleset_name)),
                // 2-ary
                generate_module_enumeration_rewrite(&[true, true], Some(enumeration_ruleset_name)),
                generate_module_enumeration_rewrite(&[true, false], Some(enumeration_ruleset_name)),
                generate_module_enumeration_rewrite(&[false, true], Some(enumeration_ruleset_name)),
                generate_module_enumeration_rewrite(
                    &[false, false],
                    Some(enumeration_ruleset_name)
                ),
                // 3-ary
                generate_module_enumeration_rewrite(
                    &[true, true, true],
                    Some(enumeration_ruleset_name)
                ),
                generate_module_enumeration_rewrite(
                    &[true, true, false],
                    Some(enumeration_ruleset_name)
                ),
                generate_module_enumeration_rewrite(
                    &[true, false, true],
                    Some(enumeration_ruleset_name)
                ),
                generate_module_enumeration_rewrite(
                    &[true, false, false],
                    Some(enumeration_ruleset_name)
                ),
                generate_module_enumeration_rewrite(
                    &[false, true, true],
                    Some(enumeration_ruleset_name)
                ),
                generate_module_enumeration_rewrite(
                    &[false, true, false],
                    Some(enumeration_ruleset_name)
                ),
                generate_module_enumeration_rewrite(
                    &[false, false, true],
                    Some(enumeration_ruleset_name)
                ),
                generate_module_enumeration_rewrite(
                    &[false, false, false],
                    Some(enumeration_ruleset_name)
                ),
                // clang-format on
            ]
            .join("\n"),
        )
}

/// Generate module enumeration rewrite.
///
/// - hole_indicator: a list of booleans indicating whether the Op's
///   argument at the given index is a hole. If true, the argument will
///   become a `(Hole)`. If not, it will expect a module application:
///   `(apply (MakeModule graph indices) args)`.
///
/// ```
/// use churchroad::generate_module_enumeration_rewrite;
/// assert_eq!(generate_module_enumeration_rewrite(&[true, false, true], None),
///           "(rewrite
///   (Op3 op expr0 (apply (MakeModule graph1 _) args1) expr2)
///   (apply (MakeModule (Op3_ op (Hole) graph1 (Hole)) (debruijnify (vec-append (vec-pop (vec-of (Var \"unused\" 0))) (vec-of expr0) args1 (vec-of expr2)))) (vec-append (vec-pop (vec-of (Var \"unused\" 0))) (vec-of expr0) args1 (vec-of expr2)))
/// )");
/// ```
pub fn generate_module_enumeration_rewrite(
    hole_indicator: &[bool],
    ruleset: Option<&str>,
) -> String {
    let arity: usize = hole_indicator.len();

    fn make_apply_pattern(idx: usize) -> String {
        format!("(apply (MakeModule graph{idx} _) args{idx})", idx = idx)
    }

    fn make_opaque_expr_pattern(idx: usize) -> String {
        format!("expr{idx}", idx = idx)
    }

    let arg_patterns = hole_indicator
        .iter()
        .enumerate()
        .map(|(idx, is_hole)| {
            if *is_hole {
                make_opaque_expr_pattern(idx)
            } else {
                make_apply_pattern(idx)
            }
        })
        .collect::<Vec<_>>();

    let lhs = format!(
        "(Op{arity} op {args})",
        arity = arity,
        args = arg_patterns.join(" ")
    );

    let args_rhs_patterns = hole_indicator
        .iter()
        .enumerate()
        .map(|(idx, is_hole)| {
            if *is_hole {
                "(Hole)".to_string()
            } else {
                format!("graph{idx}", idx = idx).to_string()
            }
        })
        .collect::<Vec<_>>();

    // Creates the list of arguments for the module application.
    // the (vec-pop (vec-of ..)) thing is a hack for type inference not working
    let args_list_expr = format!(
        "(vec-append (vec-pop (vec-of (Var \"unused\" 0))) {args})",
        args = hole_indicator
            .iter()
            .enumerate()
            .map(|(idx, is_hole)| {
                if *is_hole {
                    format!("(vec-of expr{idx})", idx = idx)
                } else {
                    format!("args{idx}", idx = idx)
                }
            })
            .collect::<Vec<_>>()
            .join(" ")
    );

    let rhs = format!(
        "(apply (MakeModule (Op{arity}_ op {graphs}) (debruijnify {args})) {args})",
        arity = arity,
        graphs = args_rhs_patterns.join(" "),
        args = args_list_expr,
    );

    format!(
        "(rewrite
  {lhs}
  {rhs}
{ruleset_flag})",
        lhs = lhs,
        rhs = rhs,
        ruleset_flag = match ruleset {
            Some(ruleset) => format!(":ruleset {}\n", ruleset),
            None => "".to_string(),
        },
    )
}

/// List all modules present in the egraph.
pub fn list_modules(egraph: &mut EGraph, num_variants: usize) {
    for s in egraph
        .parse_and_run_program(
            format!("(query-extract :variants {num_variants} (MakeModule mod args))").as_str(),
        )
        .unwrap()
    {
        println!("{}", s);
    }
}

/// ```
/// use churchroad::*;
/// use egglog::{ArcSort, EGraph, Term, TermDag, Value};
///
/// // Get an egraph, load in a simple design.
/// let mut egraph = EGraph::default();
///
/// import_churchroad(&mut egraph);
/// egraph
///     .parse_and_run_program(
///         r#"
/// ; wire declarations
/// ; $and$<<EOF:2$1_Y
/// (let v0 (Wire "v0" 2))
/// ; a
/// (let v1 (Wire "v1" 2))
/// ; b
/// (let v2 (Wire "v2" 1))
/// ; o
/// (let v3 (Wire "v3" 1))
///
/// ; cells
/// ; TODO not handling signedness
/// (let v4 (Op1 (ZeroExtend 2) v2))
/// (union v0 (Op2 (And) v1 v4))
/// (let v5 (Op1 (Extract 0 0) v0))
/// (union v3 (Op1 (Extract 0 0) v5))
///
/// ; inputs
/// (IsPort "" "a" (Input) (Var "a" 2))
/// (union v1 (Var "a" 2))
/// (IsPort "" "b" (Input) (Var "b" 1))
/// (union v2 (Var "b" 1))
///
/// ; outputs
/// (IsPort "" "o" (Output) v3)
///
/// ; delete wire expressions
/// (delete (Wire "v0" 2))
/// (delete (Wire "v1" 2))
/// (delete (Wire "v2" 1))
/// (delete (Wire "v3" 1))
/// "#,
///     )
///     .unwrap();
///
/// let (inputs, outputs) = get_inputs_and_outputs(&mut egraph);
///
/// // We should have found two inputs, a and b.
/// assert_eq!(inputs.len(), 2);
///
/// fn value_to_string(value: &Value, sort: ArcSort, egraph: &EGraph) -> String {
///     let mut termdag = TermDag::default();
///     let (_, term) = egraph.extract(value.clone(), &mut termdag, &sort);
///     termdag.to_string(&term)
/// }
///
/// // Get expressions for each input.
/// let input_exprs: Vec<String> = inputs
///     .iter()
///     .map(|(sort, value)| value_to_string(value, sort.clone(), &egraph))
///     .collect();
///
/// assert_eq!(input_exprs, vec!["(Var \"a\" 2)", "(Var \"b\" 1)"]);
///
/// let output_expr = value_to_string(&outputs[0].1, outputs[0].0.clone(), &egraph);
/// assert_eq!(output_expr, "(Op1 (Extract 0 0) (Op1 (Extract 0 0) (Op2 (And) (Var \"a\" 2) (Op1 (ZeroExtend 2) (Var \"b\" 1)))))");
/// ```
// TODO(@gussmith23): This really shouldn't require mutability.
pub fn get_inputs_and_outputs(
    egraph: &mut EGraph,
) -> (Vec<(ArcSort, Value)>, Vec<(ArcSort, Value)>) {
    // Get the inputs and outputs.
    let mut inputs = vec![];
    let mut outputs = vec![];
    const NUM_TO_GET: usize = 100;
    let (results, termdag) = egraph.function_to_dag("IsPort".into(), NUM_TO_GET).unwrap();
    assert!(results.len() < NUM_TO_GET);
    for (term, output) in &results {
        assert!(
            matches!(output, Term::Lit(Literal::Unit)),
            "IsPort relation shouldn't have any outputs."
        );

        let children = match term {
            Term::App(_, children) => children,
            _ => panic!(),
        };

        let inout_term = children[2];

        enum InOut {
            Input,
            Output,
        }
        let in_or_out = match termdag.get(inout_term) {
            Term::App(in_or_out, v) => {
                assert_eq!(v.len(), 0);
                if in_or_out == "Input".into() {
                    InOut::Input
                } else if in_or_out == "Output".into() {
                    InOut::Output
                } else {
                    panic!()
                }
            }
            _ => panic!(),
        };

        let churchroad_term = children[3];

        let (sort, value) = egraph
            .eval_expr(
                &egglog::ast::parse::ExprParser::new()
                    .parse(&termdag.to_string(&termdag.get(churchroad_term)))
                    .unwrap(),
            )
            .unwrap();

        match in_or_out {
            InOut::Input => {
                inputs.push((sort, value));
            }
            InOut::Output => {
                outputs.push((sort, value));
            }
        }
    }

    return (inputs, outputs);
}

#[cfg(test)]
mod tests {
    use super::*;

    use std::path::Path;

    use egglog::EGraph;

    /// Doing some exploration of where cyclic extraction breaks in egglog with
    /// Andrew and Vishal.
    #[test]
    fn generate_loop() {
        let mut egraph = EGraph::default();
        import_churchroad(&mut egraph);

        egraph
            .parse_and_run_program(
                r#"
                (let placeholder (Wire "placeholder" 8))
                (let reg (Op1 (Reg 0) placeholder))
                (union placeholder reg)
                (delete (Wire "placeholder" 8))
            "#,
            )
            .unwrap();

        // Uncomment to write out the SVG.
        // let serialized = egraph.serialize_for_graphviz(true);
        // let svg_path = Path::new("tmp").with_extension("svg");
        // serialized.to_svg_file(svg_path).unwrap();

        // Extract reg from Egraph.
        let mut _termdag = TermDag::default();
        let (_sort, _value) = egraph
            .eval_expr(&egglog::ast::Expr::Var((), "reg".into()))
            .unwrap();
        // This will panic, which is what we were trying to get to.
        // It panics with `No cost for Value { tag: "Expr", bits: 6 }`
        // which is basically egglog saying that it can't get a cost because
        // of the cycle. I expected it to loop infinitely, but it's smarter than
        // that.
        //let (_, extracted) = egraph.extract(value, &mut termdag, &sort);

        // Next: can we serialize the egraph? That's the first step to building
        // a new extraction algorithm.
    }

    #[test]
    fn test_module_enumeration_rewrites_up_to_date() {
        // Read in egglog_src/module_enumeration_rewrites.egg and check that it
        // matches the output of generate_module_enumeration_rewrites.
        let actual = std::fs::read_to_string(
            Path::new(env!("CARGO_MANIFEST_DIR"))
                .join("egglog_src")
                .join("module_enumeration_rewrites.egg"),
        )
        .unwrap();
        let expected = super::generate_module_enumeration_rewrites("enumerate-modules");
        assert_eq!(
            expected, actual,
            "Copy and paste this up-to-date source into module_enumeartion_rewrites.egg:\n{}",
            expected
        );
    }

    #[test]
    fn demo_2024_02_06() {
        // Set the environment variable DEMO_2024_02_06_WRITE_SVGS to anything
        // to produce SVGs.
        fn write_svg(egraph: &EGraph, path: &str) {
            if std::env::var("DEMO_2024_02_06_WRITE_SVGS").is_err() {
                return;
            }
            let serialized = egraph.serialize_for_graphviz(true);
            let svg_path = Path::new(path).with_extension("svg");
            serialized.to_svg_file(svg_path).unwrap();
        }

        ///////////////////////////// BEGIN DEMO ///////////////////////////////

        // We currently need to import Churchroad via Rust (rather than using an
        // egglog `include`) because it depends on a custom primitive.
        let mut egraph = EGraph::default();
        import_churchroad(&mut egraph);

        // Churchroad programs can be very simple circuits, e.g. this one-bit and:
        egraph
            .parse_and_run_program(
                r#"

                (let one-bit-and (Op2 (And) (Var "a" 1) (Var "b" 1)))

            "#,
            )
            .unwrap();
        write_svg(&egraph, "1.svg");

        // Clean up the last example...
        let mut egraph = EGraph::default();
        import_churchroad(&mut egraph);

        // The first interesting feature of Churchroad is that it can represent
        // cyclic circuits using the native features of the egraph. For example,
        // a simple counter circuit looks like this:
        //
        //        ┌────┐
        //      ┌─▼─┐ ┌┴─┐
        //      │reg│ │+1│
        //      └─┬─┘ └▲─┘
        //        └────┘
        //
        // In Churchroad, we can capture this easily using the following
        // commands:
        egraph
            .parse_and_run_program(
                r#"

                ; Instantiate a placeholder wire, which will be connected later.
                (let placeholder (Wire "placeholder" 8))

                ; Generate the +1 box, but feed it with a temporary placeholder.
                (let plusone  (Op2 (Add) placeholder (Op0 (BV 1 8))))

                ; Generate the register, whose input is the output of +1.
                (let reg (Op1 (Reg 0) plusone))

                ; Finally, connect the placeholder to the output of the register
                ; and delete the placeholder.
                (union placeholder reg)
                (delete (Wire "placeholder" 8))

            "#,
            )
            .unwrap();
        write_svg(&egraph, "2.svg");

        // Clean up the last example...
        let mut egraph = EGraph::default();
        import_churchroad(&mut egraph);

        // The next interesting feature of Churchroad is that the representation
        // and its rewrites allow it to find repeated patterns across the
        // egraph.
        //
        // First, let's discuss the underlying representation that allows this.
        // As we saw in the first example, Churchroad can represent circuits
        // directly. However, Churchroad can also represent circuits as
        // applications of abstract modules to concrete inputs:
        egraph
            .parse_and_run_program(
                r#"

                ; An abstract `and` module.
                (let and-module (MakeModule (Op2_ (And) (Hole) (Hole)) (vec-of 0 1)))

                ; We can represent a concrete `and` by applying the abstract
                ; module to concrete inputs.
                (let and (apply and-module (vec-of (Var "a" 1) (Var "b" 1))))

            "#,
            )
            .unwrap();
        write_svg(&egraph, "3.svg");

        // Clean up the last example...
        let mut egraph = EGraph::default();
        import_churchroad(&mut egraph);

        // Translating from the first form to the second (`apply`-based) form is
        // achieved simply with rewrites!
        egraph
            .parse_and_run_program(
                r#"

                ; First, "direct" form.
                (let and (Op2 (And) (Var "a" 1) (Var "b" 1)))

                ; Run module enumeration rewrites to convert to "apply" form.
                (run-schedule (repeat 1 enumerate-modules))
    
            "#,
            )
            .unwrap();
        write_svg(&egraph, "4.svg");

        // Clean up the last example...
        let mut egraph = EGraph::default();
        import_churchroad(&mut egraph);

        // So why do this? Well the `apply`-based form allows us to find
        // repeated patterns in the egraph. As a simple example, imagine we have
        // a series of two `and` gates in a row. This form will allow us to
        // discover that the two `and` gates are the same:
        egraph
            .parse_and_run_program(
                r#"

                ; First, "direct" form.
                (let and (Op2 (And) (Var "a" 1) (Op2 (And) (Var "b" 1) (Var "c" 1))))

                ; Run module enumeration rewrites to convert to "apply" form.
                (run-schedule (saturate enumerate-modules))
    
            "#,
            )
            .unwrap();
        write_svg(&egraph, "5.svg");
    }

    #[test]
    fn test_module_instance() {
        let mut egraph = EGraph::default();
        import_churchroad(&mut egraph);
        egraph.parse_and_run_program(r#"
            ; wire declarations
            ; a
            (let v0 (Wire "v0" 1))
            ; b
            (let v1 (Wire "v1" 1))
            ; out
            (let v2 (Wire "v2" 1))

            ; cells
            (let some_module_instance (ModuleInstance "some_module" (vec-of "a" "b") (vec-of v0 v1)))
            (union (GetOutput some_module_instance "out") v2)

            ; inputs
            (IsPort "" "a" (Input) (Var "a" 1))
            (union v0 (Var "a" 1))
            (IsPort "" "b" (Input) (Var "b" 1))
            (union v1 (Var "b" 1))

            ; outputs
            (IsPort "" "out" (Output) v2)

            ; delete wire expressions
            (delete (Wire "v0" 1))
            (delete (Wire "v1" 1))
            (delete (Wire "v2" 1))
            "#).unwrap();
    }
}<|MERGE_RESOLUTION|>--- conflicted
+++ resolved
@@ -9,11 +9,7 @@
     ast::{Literal, Symbol},
     constraint::{SimpleTypeConstraint, TypeConstraint},
     sort::{FromSort, I64Sort, IntoSort, Sort, VecSort},
-<<<<<<< HEAD
-    EGraph, PrimitiveLike, SerializeConfig, Term, TermDag, Value,
-=======
     ArcSort, EGraph, PrimitiveLike, Term, TermDag, Value,
->>>>>>> 807296d3
 };
 
 // The result of interpreting a Churchroad program.
