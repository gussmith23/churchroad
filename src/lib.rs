use std::{
    collections::{HashMap, HashSet},
    sync::Arc,
};

use egglog::{
    ast::{Literal, Symbol},
    constraint::{SimpleTypeConstraint, TypeConstraint},
    sort::{FromSort, I64Sort, IntoSort, Sort, VecSort},
    ArcSort, EGraph, PrimitiveLike, Term, TermDag, Value,
};
use egraph_serialize::ClassId;
<<<<<<< HEAD
use indexmap::IndexMap;
=======
>>>>>>> 6f7d5ba8

#[derive(Default)]
pub struct AnythingExtractor;
impl AnythingExtractor {
    pub fn extract(
        &self,
        egraph: &egraph_serialize::EGraph,
        _roots: &[egraph_serialize::ClassId],
    ) -> IndexMap<egraph_serialize::ClassId, egraph_serialize::NodeId> {
        egraph
            .classes()
            .iter()
            .map(|(id, class)| {
                let node_id = class.nodes.first().unwrap().clone();
                (id.clone(), node_id)
            })
            .collect()
    }
}

pub fn to_verilog_egraph_serialize(
    egraph: &egraph_serialize::EGraph,
    choices: &IndexMap<egraph_serialize::ClassId, egraph_serialize::NodeId>,
    clk_name: &str,
) -> String {
    // let mut wires = HashMap::default();

    fn id_to_wire_name(id: &ClassId) -> String {
        format!("wire_{}", id)
    }

<<<<<<< HEAD
    struct ModuleInstance {
        module_class_name: String,
        instance_name: String,
        inputs: HashMap<String, ClassId>,
        outputs: HashMap<String, ClassId>,
    }
    // Maps EClass ID to the module instance at that class.
    let mut module_instantiations: HashMap<ClassId, ModuleInstance> = HashMap::new();

    let mut inputs = String::new();
    let mut outputs = String::new();
    let mut logic_declarations = String::new();
    let mut registers = String::new();
=======
    let inputs = String::new();
    let mut logic_declarations = String::new();
    let mut registers = String::new();
    let module_declarations = String::new();
>>>>>>> 6f7d5ba8

    // Collect all the outputs.
    let mut queue: Vec<ClassId> = egraph
        .nodes
        .iter()
        .filter_map(|(_id, node)| {
            // op should be IsPort
            let op = &node.op;
            if op != "IsPort" {
                return None;
            }

            assert_eq!(node.children.len(), 4);

            if egraph[&node.children[2]].op != "Output" {
                return None;
            }

            Some(egraph[&node.children[3]].eclass.clone())
        })
        .collect();

    // Generate outputs.
    for (_, node) in egraph.nodes.iter() {
        // op should be IsPort
        let op = &node.op;
        if op != "IsPort" {
            continue;
        }

        assert_eq!(node.children.len(), 4);

        if egraph[&node.children[2]].op != "Output" {
            continue;
        }

        outputs.push_str(&format!(
            "output {name},\n",
            name = egraph[&node.children[1]]
                .op
                .as_str()
                .strip_prefix("\"")
                .unwrap()
                .strip_suffix("\"")
                .unwrap()
        ));

        logic_declarations.push_str(&format!(
            "logic {name} = {wire};\n",
            name = egraph[&node.children[1]]
                .op
                .as_str()
                .strip_prefix("\"")
                .unwrap()
                .strip_suffix("\"")
                .unwrap(),
            wire = id_to_wire_name(&egraph[&node.children[3]].eclass)
        ))
    }

    let mut done = HashSet::new();

    fn maybe_push_expr_on_queue(
        queue: &mut Vec<ClassId>,
        done: &HashSet<ClassId>,
        class_id: &ClassId,
    ) {
        if !queue.contains(class_id) && !done.contains(class_id) {
            queue.push(class_id.clone());
        }
    }

    while let Some(id) = queue.pop() {
        done.insert(id.clone());
        let term = &egraph[&choices[&id]];

        let op = &term.op;
        match op.as_str() {
            // Things to ignore.
            //
            // Ignore the Unit.
            "()" |
            // Ignore various relations/facts.
            "IsPort" |
            "Input" |
            "Output" |
            // Ignore the nodes for the ops themselves.
            "ZeroExtend" |
            "Concat" |
            "Extract" |
            "Or" |
            "And" |
            "Add" |
            "Shr" |
            "Eq" |
            "Xor" |
            "Reg" => (),
            // Ignore integer literals.
            v if v.parse::<i64>().is_ok() => (),

            "Op0" | "Op1" | "Op2" => {
                let op_node = &egraph[&term.children[0]];
                match op_node.op.as_str() {
                    "ZeroExtend" => {
                        assert_eq!(op_node.children.len(), 1);
                        assert_eq!(term.children.len(), 2);
                        let bw = egraph[&op_node.children[0]].op.parse::<i64>().unwrap();
                    logic_declarations.push_str(
                        format!(
                            "logic [{bw}-1:0] {this_wire} = {bw}'d{value};\n",
                            this_wire = id_to_wire_name(&id),
                            value = id_to_wire_name(&egraph[&term.children[1]].eclass)

                        )
                        .as_str(),
                    );

                    }
                    "BV" => {
                        assert_eq!(op_node.children.len(), 2);
                        let value = egraph[&op_node.children[0]].op.parse::<i64>().unwrap();
                        let bw = egraph[&op_node.children[1]].op.parse::<i64>().unwrap();

                    logic_declarations.push_str(
                        format!(
                            "logic [{bw}-1:0] {this_wire} = {bw}'d{value};\n",
                            this_wire = id_to_wire_name(&id),
                        )
                        .as_str(),
                    );
                    }
                    "Reg" => {
                        let default_val = egraph[&op_node.children[0]].op.parse::<i64>().unwrap();
                        let d_id = &egraph[&term.children[1]].eclass;


                    logic_declarations.push_str(
                        format!(
                            "logic {this_wire} = {default};\n",
                            this_wire = id_to_wire_name(&id),
                            default = default_val
                        )
                        .as_str(),
                    );

                    registers.push_str(&format!(
                        "always @(posedge {clk_name}) begin
                            {this_wire} <= {d};
                        end\n",
                        // clk = id_to_wire_name(clk_id),
                        this_wire = id_to_wire_name(&id),
                        d = id_to_wire_name(d_id)
                    ));

                    if !done.contains(d_id) {
                        queue.push(d_id.clone());
                    }
                    },
                    "Concat" | "Xor" |"And" | "Or" =>  {
                            assert_eq!(term.children.len(), 3);
                    let expr0_id = &egraph[&term.children[1]].eclass;
                    let  expr1_id = &egraph[&term.children[2]].eclass;
                    logic_declarations.push_str(&format!(
                        "logic {this_wire} = {op};\n",
                        op = match op_node.op.as_str() {

                            "Concat" => format!("{{ {expr0}, {expr1} }}",
                        expr0 = id_to_wire_name(&expr0_id),
                        expr1 = id_to_wire_name(&expr1_id),
                        ),
                            "Xor" => format!("{expr0}^{expr1}",
                        expr0 = id_to_wire_name(&expr0_id),
                        expr1 = id_to_wire_name(&expr1_id),
                        ),
                            "And" => format!("{expr0}&{expr1}",
                        expr0 = id_to_wire_name(&expr0_id),
                        expr1 = id_to_wire_name(&expr1_id),
                        ),
                            "Or" => format!("{expr0}|{expr1}",
                        expr0 = id_to_wire_name(&expr0_id),
                        expr1 = id_to_wire_name(&expr1_id),
                        ),
                        _ => unreachable!("missing a match arm"),
                        } ,
                        this_wire = id_to_wire_name(&term.eclass),
                    ));

                    maybe_push_expr_on_queue(&mut queue, &done, expr0_id);
                    maybe_push_expr_on_queue(&mut queue, &done, expr1_id);
                }
                "Extract" => {//}, [hi_id, lo_id, expr_id]) => {
                    assert_eq!(term.children.len(), 2);
                    assert_eq!(op_node.children.len(), 2);
                    let hi:i64 = egraph[&op_node.children[0]].op.parse().unwrap();
                    let lo:i64 = egraph[&op_node.children[1]].op.parse().unwrap();
                    let id = &term.eclass;
                    let expr_id = &egraph[&term.children[1]].eclass;
                    logic_declarations.push_str(&format!(
                        "logic {this_wire} = {expr}[{hi}:{lo}];\n",
                        hi = hi,
                        lo = lo,
                        this_wire = id_to_wire_name(id),
                        expr = id_to_wire_name(expr_id),
                    ));

                    maybe_push_expr_on_queue(&mut queue, &done, expr_id);
                }

                v => todo!("{:?}", v),

                }

            }

                "Var" => {//}, [name_id, bw_id]) => {
                    assert_eq!(term.children.len(), 2);

                        let name = egraph[&term.children[0]].op.as_str().strip_prefix("\"").unwrap().strip_suffix("\"").unwrap();
                        let bw: i64 = egraph[&term.children[1]].op.parse().unwrap();

                    inputs.push_str(
                        format!("input [{bw}-1:0] {name},\n", bw = bw, name = name).as_str(),
                    );

                    logic_declarations.push_str(
                        format!(
                            "logic [{bw}-1:0] {this_wire} = {name};\n",
                            bw = bw,
                            this_wire = id_to_wire_name(&term.eclass),
                            name = name
                        )
                        .as_str(),
                    );
                }

                // Skip string literals.
            _ if term.eclass.to_string().starts_with("String") => (),

            "GetOutput" => {
                assert_eq!(term.children.len(), 2);

                let module_class = &egraph[&term.children[0]].eclass;
                let output_class = &egraph[&term.children[1]].eclass;
                let output_name = egraph[&term.children[1]].op.as_str().strip_prefix("\"").unwrap().strip_suffix("\"").unwrap();

                // get module class name (e.g. mymodule in `mymodule m (ports);`)
                assert_eq!(egraph[module_class].nodes.len(),1);
                let module_instance_node = &egraph[&egraph[module_class].nodes[0]];
                assert_eq!(module_instance_node.op, "ModuleInstance");
                assert_eq!(module_instance_node.children.len(), 3);
                let module_class_name = egraph[&module_instance_node.children[0].clone()].op.as_str().strip_prefix("\"").unwrap().strip_suffix("\"").unwrap();


                fn cons_list_to_vec(egraph: &egraph_serialize::EGraph, cons_class_id: &ClassId) -> Vec<ClassId> {
                    assert_eq!(egraph[cons_class_id].nodes.len(), 1);
                    let cons_node = &egraph[&egraph[cons_class_id].nodes[0]];
                    match cons_node.op.as_str() {
                        "StringCons" | "ExprCons" => {
                            assert_eq!(cons_node.children.len(), 2);
                            vec![egraph[&cons_node.children[0]].eclass.clone()].iter().chain(cons_list_to_vec(egraph, &egraph[&cons_node.children[1]].eclass).iter()).cloned().collect()
                        }
                        "StringNil" | "ExprNil" => {
                            assert_eq!(cons_node.children.len(), 0);
                            vec![]
                        }
                        _ => unreachable!()
                    }

                }

                fn class_id_vec_to_strings(egraph: &egraph_serialize::EGraph, class_id_vec: Vec<ClassId>) -> Vec<String> {
                    class_id_vec.iter().map(|id| {
                        assert_eq!(egraph[id].nodes.len(), 1);
                        egraph[&egraph[id].nodes[0]].op.as_str().strip_prefix("\"").unwrap().strip_suffix("\"").unwrap().to_owned()
                    }).collect()
                }

                // Get module input names and input exprs.
                let input_port_names= class_id_vec_to_strings(egraph, cons_list_to_vec(egraph, &egraph[&module_instance_node.children[1]].eclass));
                let input_port_exprs=  cons_list_to_vec(egraph, &egraph[&module_instance_node.children[2]].eclass);
                assert_eq!(input_port_exprs.len(), input_port_names.len());

                for input_port_expr in &input_port_exprs {
                    maybe_push_expr_on_queue(&mut queue, &done, input_port_expr);
                }

                // If we haven't seen this module yet, create a new module instance.
                if !module_instantiations.contains_key(module_class) {
                    module_instantiations.insert(module_class.clone(), ModuleInstance {
                        module_class_name: module_class_name.to_owned(),
                        instance_name: format!("module_{}", module_class),
                        inputs: input_port_names.into_iter().zip(input_port_exprs.into_iter()).collect(),
                        outputs: [(output_name.to_owned(), term.eclass.clone())].into(),
                    });
                } else if let Some(module_instance) = module_instantiations.get_mut(module_class) {
                    module_instance.outputs.insert(output_name.to_owned(), term.eclass.clone());
                }else {
                    unreachable!("module_instantiations should contain the module class");
                }

                logic_declarations.push_str(
                    format!(
                        "logic {this_wire};\n",
                        this_wire = id_to_wire_name(&term.eclass),
                    )
                    .as_str(),
                );
            }

            // Term::Lit(Literal::Int(v)) => {
            //     logic_declarations.push_str(&format!(
            //         "logic [31:0] {this_wire} = {val};\n",
            //         this_wire = id_to_wire_name(id),
            //         val = v
            //     ));
            // }
            // Term::Var(_) => todo!(),
            // Term::App(s, v) => match (s.as_str(), v.as_slice()) {
            //     ("Reg", &[default_id, clk_id, d_id]) => {
            //         let default_val = match term_dag.get(default_id) {
            //             Term::Lit(Literal::Int(default_val)) => default_val,
            //             _ => panic!(),
            //         };

            //         logic_declarations.push_str(
            //             format!(
            //                 "logic {this_wire} = {default};\n",
            //                 this_wire = id_to_wire_name(id),
            //                 default = default_val
            //             )
            //             .as_str(),
            //         );

            //         registers.push_str(&format!(
            //             "always @(posedge {clk}) begin
            //                 {this_wire} <= {d};
            //             end\n",
            //             clk = id_to_wire_name(clk_id),
            //             this_wire = id_to_wire_name(id),
            //             d = id_to_wire_name(d_id)
            //         ));

            //         if !done.contains(&d_id) {
            //             queue.push(d_id);
            //         }
            //         if !done.contains(&clk_id) {
            //             queue.push(clk_id);
            //         }
            //     }
            //     ("Var", [name_id, bw_id]) => {
            //         let name = match term_dag.get(*name_id) {
            //             Term::Lit(Literal::String(name)) => name,
            //             _ => panic!(),
            //         };
            //         let bw = match term_dag.get(*bw_id) {
            //             Term::Lit(Literal::Int(bw)) => bw,
            //             _ => panic!(),
            //         };

            //         inputs.push_str(
            //             format!("input [{bw}-1:0] {name};\n", bw = bw, name = name).as_str(),
            //         );

            //         logic_declarations.push_str(
            //             format!(
            //                 "logic [{bw}-1:0] {this_wire} = {name};\n",
            //                 bw = bw,
            //                 this_wire = id_to_wire_name(id),
            //                 name = name
            //             )
            //             .as_str(),
            //         );
            //     }
            //     ("Mux", []) => (),
            //     ("LUT4", []) => (),
            //     ("Or", []) => (),
            //     ("Bitvector", [_]) => (),
            //     ("Eq", []) => (),
            //     ("BV", [val_id, bw_id]) => {
            //         let val = match term_dag.get(*val_id) {
            //             Term::Lit(Literal::Int(val)) => val,
            //             _ => panic!(),
            //         };
            //         let bw = match term_dag.get(*bw_id) {
            //             Term::Lit(Literal::Int(bw)) => bw,
            //             _ => panic!(),
            //         };
            //         logic_declarations.push_str(
            //             format!(
            //                 "logic [{bw}-1:0] {this_wire} = {bw}'d{val};\n",
            //                 bw = bw,
            //                 this_wire = id_to_wire_name(id),
            //                 val = val
            //             )
            //             .as_str(),
            //         );
            //     }
            //     ("Extract", [hi_id, lo_id, expr_id]) => {
            //         let hi = match term_dag.get(*hi_id) {
            //             Term::Lit(Literal::Int(hi)) => hi,
            //             _ => panic!(),
            //         };
            //         let lo = match term_dag.get(*lo_id) {
            //             Term::Lit(Literal::Int(lo)) => lo,
            //             _ => panic!(),
            //         };
            //         logic_declarations.push_str(&format!(
            //             "logic {this_wire} = {expr}[{hi}:{lo}];\n",
            //             hi = hi,
            //             lo = lo,
            //             this_wire = id_to_wire_name(id),
            //             expr = id_to_wire_name(*expr_id),
            //         ));

            //         if !done.contains(&expr_id) {
            //             queue.push(*expr_id);
            //         }
            //     }
            //     ("Concat", [expr0_id, expr1_id]) => {
            //         logic_declarations.push_str(&format!(
            //             "logic {this_wire} = {{ {expr0}, {expr1} }};\n",
            //             this_wire = id_to_wire_name(id),
            //             expr0 = id_to_wire_name(*expr0_id),
            //             expr1 = id_to_wire_name(*expr1_id),
            //         ));

            //         if !done.contains(&expr0_id) {
            //             queue.push(*expr0_id);
            //         }
            //         if !done.contains(&expr1_id) {
            //             queue.push(*expr1_id);
            //         }
            //     }
            //     ("ZeroExtend", [expr_id, bw_id]) => {
            //         let bw = match term_dag.get(*bw_id) {
            //             Term::Lit(Literal::Int(bw)) => bw,
            //             _ => panic!(),
            //         };
            //         logic_declarations.push_str(&format!(
            //             "logic {this_wire} = {{ {bw}'d0, {expr} }};\n",
            //             this_wire = id_to_wire_name(id),
            //             bw = bw,
            //             expr = id_to_wire_name(*expr_id),
            //         ));

            //         if !done.contains(&expr_id) {
            //             queue.push(*expr_id);
            //         }
            //     }
            //     ("Sketch1", [op_id, expr_id])
            //         if match term_dag.get(*op_id) {
            //             Term::App(s, v) => s.as_str() == "LUT4" && v.is_empty(),
            //             _ => false,
            //         } =>
            //     {
            //         logic_declarations.push_str(&format!(
            //             "logic {this_wire};\n",
            //             this_wire = id_to_wire_name(id),
            //         ));

            //         module_declarations.push_str(&format!(
            //             "lut4 lut4_{id} (.in({expr}), .out({y}));\n",
            //             id = id,
            //             expr = id_to_wire_name(*expr_id),
            //             y = id_to_wire_name(id),
            //         ));

            //         if !done.contains(&expr_id) {
            //             queue.push(*expr_id);
            //         }
            //     }
            //     _ => todo!("{:?}", (s, v)),
            // },
            _ => todo!("{:?}", &term),
        }
    }

    // For display purposes, we can clean this up later.
    let inputs = inputs
        .split("\n")
        .map(|line| format!("  {}", line))
        .collect::<Vec<_>>()
        .join("\n");
    let outputs = outputs
        .split("\n")
        .map(|line| format!("  {}", line))
        .collect::<Vec<_>>()
        .join("\n");
    let logic_declarations = logic_declarations
        .split("\n")
        .map(|line| format!("  {}", line))
        .collect::<Vec<_>>()
        .join("\n");

    let module_instantiations = module_instantiations
        .iter()
        .map(
            |(
                _class_id,
                ModuleInstance {
                    module_class_name,
                    instance_name,
                    inputs,
                    outputs,
                },
            )| {
                let inputs = inputs
                    .iter()
                    .map(|(name, id)| format!("    .{}({})", name, id_to_wire_name(id)))
                    .collect::<Vec<_>>()
                    .join(",\n");

                let outputs = outputs
                    .iter()
                    .map(|(name, id)| format!("    .{}({})", name, id_to_wire_name(id)))
                    .collect::<Vec<_>>()
                    .join(",\n");

                format!("  {module_class_name} {instance_name} (\n{inputs},\n{outputs});")
            },
        )
        .collect::<Vec<_>>()
        .join("\n");

    format!(
        "module top(
{inputs}
{outputs}
);
{logic_declarations}
{registers}
{module_instantiations}
endmodule",
        inputs = inputs,
        logic_declarations = logic_declarations,
        registers = registers,
    )
}
pub fn to_verilog(term_dag: &TermDag, id: usize) -> String {
    // let mut wires = HashMap::default();

    fn id_to_wire_name(id: usize) -> String {
        format!("wire_{}", id)
    }

    let mut inputs = String::new();
    let mut logic_declarations = String::new();
    let mut registers = String::new();
    let mut module_declarations = String::new();

    let mut queue = vec![id];
    let mut done = HashSet::new();

    while let Some(id) = queue.pop() {
        done.insert(id);
        let term = term_dag.get(id);

        match term {
            Term::Lit(Literal::String(_)) => (),
            Term::Lit(Literal::Int(v)) => {
                logic_declarations.push_str(&format!(
                    "logic [31:0] {this_wire} = {val};\n",
                    this_wire = id_to_wire_name(id),
                    val = v
                ));
            }
            Term::Var(_) => todo!(),
            Term::App(s, v) => match (s.as_str(), v.as_slice()) {
                ("Reg", &[default_id, clk_id, d_id]) => {
                    let default_val = match term_dag.get(default_id) {
                        Term::Lit(Literal::Int(default_val)) => default_val,
                        _ => panic!(),
                    };

                    logic_declarations.push_str(
                        format!(
                            "logic {this_wire} = {default};\n",
                            this_wire = id_to_wire_name(id),
                            default = default_val
                        )
                        .as_str(),
                    );

                    registers.push_str(&format!(
                        "always @(posedge {clk}) begin
                            {this_wire} <= {d};
                        end\n",
                        clk = id_to_wire_name(clk_id),
                        this_wire = id_to_wire_name(id),
                        d = id_to_wire_name(d_id)
                    ));

                    if !done.contains(&d_id) {
                        queue.push(d_id);
                    }
                    if !done.contains(&clk_id) {
                        queue.push(clk_id);
                    }
                }
                ("Var", [name_id, bw_id]) => {
                    let name = match term_dag.get(*name_id) {
                        Term::Lit(Literal::String(name)) => name,
                        _ => panic!(),
                    };
                    let bw = match term_dag.get(*bw_id) {
                        Term::Lit(Literal::Int(bw)) => bw,
                        _ => panic!(),
                    };

                    inputs.push_str(
                        format!("input [{bw}-1:0] {name};\n", bw = bw, name = name).as_str(),
                    );

                    logic_declarations.push_str(
                        format!(
                            "logic [{bw}-1:0] {this_wire} = {name};\n",
                            bw = bw,
                            this_wire = id_to_wire_name(id),
                            name = name
                        )
                        .as_str(),
                    );
                }
                ("Mux", []) => (),
                ("LUT4", []) => (),
                ("Or", []) => (),
                ("Bitvector", [_]) => (),
                ("Eq", []) => (),
                ("BV", [val_id, bw_id]) => {
                    let val = match term_dag.get(*val_id) {
                        Term::Lit(Literal::Int(val)) => val,
                        _ => panic!(),
                    };
                    let bw = match term_dag.get(*bw_id) {
                        Term::Lit(Literal::Int(bw)) => bw,
                        _ => panic!(),
                    };
                    logic_declarations.push_str(
                        format!(
                            "logic [{bw}-1:0] {this_wire} = {bw}'d{val};\n",
                            bw = bw,
                            this_wire = id_to_wire_name(id),
                            val = val
                        )
                        .as_str(),
                    );
                }
                ("Extract", [hi_id, lo_id, expr_id]) => {
                    let hi = match term_dag.get(*hi_id) {
                        Term::Lit(Literal::Int(hi)) => hi,
                        _ => panic!(),
                    };
                    let lo = match term_dag.get(*lo_id) {
                        Term::Lit(Literal::Int(lo)) => lo,
                        _ => panic!(),
                    };
                    logic_declarations.push_str(&format!(
                        "logic {this_wire} = {expr}[{hi}:{lo}];\n",
                        hi = hi,
                        lo = lo,
                        this_wire = id_to_wire_name(id),
                        expr = id_to_wire_name(*expr_id),
                    ));

                    if !done.contains(expr_id) {
                        queue.push(*expr_id);
                    }
                }
                ("Concat", [expr0_id, expr1_id]) => {
                    logic_declarations.push_str(&format!(
                        "logic {this_wire} = {{ {expr0}, {expr1} }};\n",
                        this_wire = id_to_wire_name(id),
                        expr0 = id_to_wire_name(*expr0_id),
                        expr1 = id_to_wire_name(*expr1_id),
                    ));

                    if !done.contains(expr0_id) {
                        queue.push(*expr0_id);
                    }
                    if !done.contains(expr1_id) {
                        queue.push(*expr1_id);
                    }
                }
                ("ZeroExtend", [expr_id, bw_id]) => {
                    let bw = match term_dag.get(*bw_id) {
                        Term::Lit(Literal::Int(bw)) => bw,
                        _ => panic!(),
                    };
                    logic_declarations.push_str(&format!(
                        "logic {this_wire} = {{ {bw}'d0, {expr} }};\n",
                        this_wire = id_to_wire_name(id),
                        bw = bw,
                        expr = id_to_wire_name(*expr_id),
                    ));

                    if !done.contains(expr_id) {
                        queue.push(*expr_id);
                    }
                }
                ("Sketch1", [op_id, expr_id])
                    if match term_dag.get(*op_id) {
                        Term::App(s, v) => s.as_str() == "LUT4" && v.is_empty(),
                        _ => false,
                    } =>
                {
                    logic_declarations.push_str(&format!(
                        "logic {this_wire};\n",
                        this_wire = id_to_wire_name(id),
                    ));

                    module_declarations.push_str(&format!(
                        "lut4 lut4_{id} (.in({expr}), .out({y}));\n",
                        id = id,
                        expr = id_to_wire_name(*expr_id),
                        y = id_to_wire_name(id),
                    ));

                    if !done.contains(expr_id) {
                        queue.push(*expr_id);
                    }
                }
                _ => todo!("{:?}", (s, v)),
            },
            _ => todo!("{:?}", term),
        }
    }

    format!(
        "module top({inputs});
            {inputs}
            {logic_declarations}
            {registers}
            {module_declarations}
        endmodule",
        inputs = inputs,
        logic_declarations = logic_declarations,
        registers = registers,
        module_declarations = module_declarations,
    )
}

/// Import Churchroad language into an EGraph.
///
/// TODO(@gussmith23): Ideally, this would be done via an `import` statement.
/// That's not currently possible because of the Rust-defined primitive
/// `debruijnify` in Churchroad.
pub fn import_churchroad(egraph: &mut EGraph) {
    // STEP 1: import primary language definitions.
    egraph
        .parse_and_run_program(r#"(include "egglog_src/churchroad.egg")"#)
        .unwrap();

    // STEP 2: add the `debruijnify` primitive to the egraph. This depends on
    // the above language definitions, but it's not possible to do it in egglog,
    // hence it's a Rust function.
    add_debruijnify(egraph);

    // STEP 3: import module enumeration rewrites. These depend on the
    // `debruijnify` primitive.
    egraph
        .parse_and_run_program(r#"(include "egglog_src/module_enumeration_rewrites.egg")"#)
        .unwrap();
}

/// Add the `debruijnify` primitive to an [`EGraph`].
fn add_debruijnify(egraph: &mut EGraph) {
    struct DeBruijnify {
        in_sort: Arc<VecSort>,
        out_sort: Arc<VecSort>,
        i64_sort: Arc<I64Sort>,
    }

    impl PrimitiveLike for DeBruijnify {
        fn name(&self) -> Symbol {
            "debruijnify".into()
        }

        fn get_type_constraints(&self) -> Box<dyn TypeConstraint> {
            Box::new(SimpleTypeConstraint::new(
                self.name(),
                vec![self.in_sort.clone(), self.out_sort.clone()],
            ))
        }

        fn apply(
            &self,
            values: &[crate::Value],
            egraph: Option<&mut EGraph>,
        ) -> Option<crate::Value> {
            let in_vec = Vec::<Value>::load(&self.in_sort, &values[0]);

            let mut seen_values: HashMap<Value, i64> = HashMap::new();
            let mut next_id = 0;
            let mut out = vec![];

            let egraph = egraph.unwrap();

            for value in in_vec {
                // Get representative value.
                let value = egraph.find(value);

                // If we haven't assinged it a number yet, give it the next one.
                seen_values.entry(value).or_insert_with(|| {
                    let id = next_id;
                    next_id += 1;
                    id
                });

                // Add the number to the output vector.
                out.push(seen_values[&value].store(&self.i64_sort).unwrap());
            }

            out.store(&self.out_sort)
        }
    }

    egraph.add_primitive(DeBruijnify {
        i64_sort: egraph.get_sort().unwrap(),
        in_sort: egraph
            .get_sort_by(|s: &Arc<VecSort>| s.name() == "ExprVec".into())
            .unwrap(),
        out_sort: egraph
            .get_sort_by(|s: &Arc<VecSort>| s.name() == "IVec".into())
            .unwrap(),
    });
}

/// Generate all module enumeration rewrites used by Churchroad.
///
/// This function is used to generate the contents of the the
/// `egglog_src/module_enumeration_rewrites.egg` file. A test in this file
/// ensures that the generated file matches what this function produces.
pub fn generate_module_enumeration_rewrites(enumeration_ruleset_name: &str) -> String {
    format!(
            "
(ruleset {enumeration_ruleset_name})
{rewrites}",
            enumeration_ruleset_name = enumeration_ruleset_name,
            rewrites = vec![
                // Var
                // Note that this puts a loop in the graph, because a Var
                // becomes a hole applied to itself. We just need to be careful
                // about that during extraction.
                format!("(rewrite (Var name bw) (apply (MakeModule (Hole) (vec-of 0)) (vec-of (Var_ name bw))) :ruleset {})", enumeration_ruleset_name),

                // 0-ary
                generate_module_enumeration_rewrite(&[], Some(enumeration_ruleset_name)),
                // 1-ary
                generate_module_enumeration_rewrite(&[true], Some(enumeration_ruleset_name)),
                generate_module_enumeration_rewrite(&[false], Some(enumeration_ruleset_name)),
                // 2-ary
                generate_module_enumeration_rewrite(&[true, true], Some(enumeration_ruleset_name)),
                generate_module_enumeration_rewrite(&[true, false], Some(enumeration_ruleset_name)),
                generate_module_enumeration_rewrite(&[false, true], Some(enumeration_ruleset_name)),
                generate_module_enumeration_rewrite(
                    &[false, false],
                    Some(enumeration_ruleset_name)
                ),
                // 3-ary
                generate_module_enumeration_rewrite(
                    &[true, true, true],
                    Some(enumeration_ruleset_name)
                ),
                generate_module_enumeration_rewrite(
                    &[true, true, false],
                    Some(enumeration_ruleset_name)
                ),
                generate_module_enumeration_rewrite(
                    &[true, false, true],
                    Some(enumeration_ruleset_name)
                ),
                generate_module_enumeration_rewrite(
                    &[true, false, false],
                    Some(enumeration_ruleset_name)
                ),
                generate_module_enumeration_rewrite(
                    &[false, true, true],
                    Some(enumeration_ruleset_name)
                ),
                generate_module_enumeration_rewrite(
                    &[false, true, false],
                    Some(enumeration_ruleset_name)
                ),
                generate_module_enumeration_rewrite(
                    &[false, false, true],
                    Some(enumeration_ruleset_name)
                ),
                generate_module_enumeration_rewrite(
                    &[false, false, false],
                    Some(enumeration_ruleset_name)
                ),
                // clang-format on
            ]
            .join("\n"),
        )
}

/// Generate module enumeration rewrite.
///
/// - hole_indicator: a list of booleans indicating whether the Op's
///   argument at the given index is a hole. If true, the argument will
///   become a `(Hole)`. If not, it will expect a module application:
///   `(apply (MakeModule graph indices) args)`.
///
/// ```
/// use churchroad::generate_module_enumeration_rewrite;
/// assert_eq!(generate_module_enumeration_rewrite(&[true, false, true], None),
///           "(rewrite
///   (Op3 op expr0 (apply (MakeModule graph1 _) args1) expr2)
///   (apply (MakeModule (Op3_ op (Hole) graph1 (Hole)) (debruijnify (vec-append (vec-pop (vec-of (Var \"unused\" 0))) (vec-of expr0) args1 (vec-of expr2)))) (vec-append (vec-pop (vec-of (Var \"unused\" 0))) (vec-of expr0) args1 (vec-of expr2)))
/// )");
/// ```
pub fn generate_module_enumeration_rewrite(
    hole_indicator: &[bool],
    ruleset: Option<&str>,
) -> String {
    let arity: usize = hole_indicator.len();

    fn make_apply_pattern(idx: usize) -> String {
        format!("(apply (MakeModule graph{idx} _) args{idx})", idx = idx)
    }

    fn make_opaque_expr_pattern(idx: usize) -> String {
        format!("expr{idx}", idx = idx)
    }

    let arg_patterns = hole_indicator
        .iter()
        .enumerate()
        .map(|(idx, is_hole)| {
            if *is_hole {
                make_opaque_expr_pattern(idx)
            } else {
                make_apply_pattern(idx)
            }
        })
        .collect::<Vec<_>>();

    let lhs = format!(
        "(Op{arity} op {args})",
        arity = arity,
        args = arg_patterns.join(" ")
    );

    let args_rhs_patterns = hole_indicator
        .iter()
        .enumerate()
        .map(|(idx, is_hole)| {
            if *is_hole {
                "(Hole)".to_string()
            } else {
                format!("graph{idx}", idx = idx).to_string()
            }
        })
        .collect::<Vec<_>>();

    // Creates the list of arguments for the module application.
    // the (vec-pop (vec-of ..)) thing is a hack for type inference not working
    let args_list_expr = format!(
        "(vec-append (vec-pop (vec-of (Var \"unused\" 0))) {args})",
        args = hole_indicator
            .iter()
            .enumerate()
            .map(|(idx, is_hole)| {
                if *is_hole {
                    format!("(vec-of expr{idx})", idx = idx)
                } else {
                    format!("args{idx}", idx = idx)
                }
            })
            .collect::<Vec<_>>()
            .join(" ")
    );

    let rhs = format!(
        "(apply (MakeModule (Op{arity}_ op {graphs}) (debruijnify {args})) {args})",
        arity = arity,
        graphs = args_rhs_patterns.join(" "),
        args = args_list_expr,
    );

    format!(
        "(rewrite
  {lhs}
  {rhs}
{ruleset_flag})",
        lhs = lhs,
        rhs = rhs,
        ruleset_flag = match ruleset {
            Some(ruleset) => format!(":ruleset {}\n", ruleset),
            None => "".to_string(),
        },
    )
}

/// List all modules present in the egraph.
pub fn list_modules(egraph: &mut EGraph, num_variants: usize) {
    for s in egraph
        .parse_and_run_program(
            format!("(query-extract :variants {num_variants} (MakeModule mod args))").as_str(),
        )
        .unwrap()
    {
        println!("{}", s);
    }
}

/// Port type, port value.
type Ports = Vec<(ArcSort, Value)>;

/// ```
/// use churchroad::*;
/// use egglog::{ArcSort, EGraph, Term, TermDag, Value};
///
/// // Get an egraph, load in a simple design.
/// let mut egraph = EGraph::default();
///
/// import_churchroad(&mut egraph);
/// egraph
///     .parse_and_run_program(
///         r#"
/// ; wire declarations
/// ; $and$<<EOF:2$1_Y
/// (let v0 (Wire "v0" 2))
/// ; a
/// (let v1 (Wire "v1" 2))
/// ; b
/// (let v2 (Wire "v2" 1))
/// ; o
/// (let v3 (Wire "v3" 1))
///
/// ; cells
/// ; TODO not handling signedness
/// (let v4 (Op1 (ZeroExtend 2) v2))
/// (union v0 (Op2 (And) v1 v4))
/// (let v5 (Op1 (Extract 0 0) v0))
/// (union v3 (Op1 (Extract 0 0) v5))
///
/// ; inputs
/// (IsPort "" "a" (Input) (Var "a" 2))
/// (union v1 (Var "a" 2))
/// (IsPort "" "b" (Input) (Var "b" 1))
/// (union v2 (Var "b" 1))
///
/// ; outputs
/// (IsPort "" "o" (Output) v3)
///
/// ; delete wire expressions
/// (delete (Wire "v0" 2))
/// (delete (Wire "v1" 2))
/// (delete (Wire "v2" 1))
/// (delete (Wire "v3" 1))
/// "#,
///     )
///     .unwrap();
///
/// let (inputs, outputs) = get_inputs_and_outputs(&mut egraph);
///
/// // We should have found two inputs, a and b.
/// assert_eq!(inputs.len(), 2);
///
/// fn value_to_string(value: &Value, sort: ArcSort, egraph: &EGraph) -> String {
///     let mut termdag = TermDag::default();
///     let (_, term) = egraph.extract(value.clone(), &mut termdag, &sort);
///     termdag.to_string(&term)
/// }
///
/// // Get expressions for each input.
/// let input_exprs: Vec<String> = inputs
///     .iter()
///     .map(|(sort, value)| value_to_string(value, sort.clone(), &egraph))
///     .collect();
///
/// assert_eq!(input_exprs, vec!["(Var \"a\" 2)", "(Var \"b\" 1)"]);
///
/// let output_expr = value_to_string(&outputs[0].1, outputs[0].0.clone(), &egraph);
/// assert_eq!(output_expr, "(Op1 (Extract 0 0) (Op1 (Extract 0 0) (Op2 (And) (Var \"a\" 2) (Op1 (ZeroExtend 2) (Var \"b\" 1)))))");
/// ```
// TODO(@gussmith23): This really shouldn't require mutability.
pub fn get_inputs_and_outputs(egraph: &mut EGraph) -> (Ports, Ports) {
    // Get the inputs and outputs.
    let mut inputs = vec![];
    let mut outputs = vec![];
    const NUM_TO_GET: usize = 100;
    let (results, termdag) = egraph.function_to_dag("IsPort".into(), NUM_TO_GET).unwrap();
    assert!(results.len() < NUM_TO_GET);
    for (term, output) in &results {
        assert!(
            matches!(output, Term::Lit(Literal::Unit)),
            "IsPort relation shouldn't have any outputs."
        );

        let children = match term {
            Term::App(_, children) => children,
            _ => panic!(),
        };

        let inout_term = children[2];

        enum InOut {
            Input,
            Output,
        }
        let in_or_out = match termdag.get(inout_term) {
            Term::App(in_or_out, v) => {
                assert_eq!(v.len(), 0);
                if in_or_out == "Input".into() {
                    InOut::Input
                } else if in_or_out == "Output".into() {
                    InOut::Output
                } else {
                    panic!()
                }
            }
            _ => panic!(),
        };

        let churchroad_term = children[3];

        let (sort, value) = egraph
            .eval_expr(
                &egglog::ast::parse::ExprParser::new()
                    .parse(&termdag.to_string(&termdag.get(churchroad_term)))
                    .unwrap(),
            )
            .unwrap();

        match in_or_out {
            InOut::Input => {
                inputs.push((sort, value));
            }
            InOut::Output => {
                outputs.push((sort, value));
            }
        }
    }

    (inputs, outputs)
}

#[cfg(test)]
mod tests {
    use super::*;

    use std::path::Path;

    use egglog::{EGraph, SerializeConfig};

    /// Doing some exploration of where cyclic extraction breaks in egglog with
    /// Andrew and Vishal.
    #[test]
    fn generate_loop() {
        let mut egraph = EGraph::default();
        import_churchroad(&mut egraph);

        egraph
            .parse_and_run_program(
                r#"
                (let placeholder (Wire "placeholder" 8))
                (let reg (Op1 (Reg 0) placeholder))
                (union placeholder reg)
                (delete (Wire "placeholder" 8))
            "#,
            )
            .unwrap();

        // Uncomment to write out the SVG.
        // let serialized = egraph.serialize_for_graphviz(true);
        // let svg_path = Path::new("tmp").with_extension("svg");
        // serialized.to_svg_file(svg_path).unwrap();

        // Extract reg from Egraph.
        let mut _termdag = TermDag::default();
        let (_sort, _value) = egraph
            .eval_expr(&egglog::ast::Expr::Var((), "reg".into()))
            .unwrap();
        // This will panic, which is what we were trying to get to.
        // It panics with `No cost for Value { tag: "Expr", bits: 6 }`
        // which is basically egglog saying that it can't get a cost because
        // of the cycle. I expected it to loop infinitely, but it's smarter than
        // that.
        // let (_, extracted) = egraph.extract(_value, &mut _termdag, &_sort);

        // Next: can we serialize the egraph? That's the first step to building
        // a new extraction algorithm.
    }

    #[test]
    fn test_module_enumeration_rewrites_up_to_date() {
        // Read in egglog_src/module_enumeration_rewrites.egg and check that it
        // matches the output of generate_module_enumeration_rewrites.
        let actual = std::fs::read_to_string(
            Path::new(env!("CARGO_MANIFEST_DIR"))
                .join("egglog_src")
                .join("module_enumeration_rewrites.egg"),
        )
        .unwrap();
        let expected = super::generate_module_enumeration_rewrites("enumerate-modules");
        assert_eq!(
            expected, actual,
            "Copy and paste this up-to-date source into module_enumeartion_rewrites.egg:\n{}",
            expected
        );
    }

    #[test]
    fn demo_2024_02_06() {
        // Set the environment variable DEMO_2024_02_06_WRITE_SVGS to anything
        // to produce SVGs.
        fn write_svg(egraph: &EGraph, path: &str) {
            if std::env::var("DEMO_2024_02_06_WRITE_SVGS").is_err() {
                return;
            }
            let serialized = egraph.serialize_for_graphviz(true);
            let svg_path = Path::new(path).with_extension("svg");
            serialized.to_svg_file(svg_path).unwrap();
        }

        ///////////////////////////// BEGIN DEMO ///////////////////////////////

        // We currently need to import Churchroad via Rust (rather than using an
        // egglog `include`) because it depends on a custom primitive.
        let mut egraph = EGraph::default();
        import_churchroad(&mut egraph);

        // Churchroad programs can be very simple circuits, e.g. this one-bit and:
        egraph
            .parse_and_run_program(
                r#"

                (let one-bit-and (Op2 (And) (Var "a" 1) (Var "b" 1)))

            "#,
            )
            .unwrap();
        write_svg(&egraph, "1.svg");

        // Clean up the last example...
        let mut egraph = EGraph::default();
        import_churchroad(&mut egraph);

        // The first interesting feature of Churchroad is that it can represent
        // cyclic circuits using the native features of the egraph. For example,
        // a simple counter circuit looks like this:
        //
        //        ┌────┐
        //      ┌─▼─┐ ┌┴─┐
        //      │reg│ │+1│
        //      └─┬─┘ └▲─┘
        //        └────┘
        //
        // In Churchroad, we can capture this easily using the following
        // commands:
        egraph
            .parse_and_run_program(
                r#"

                ; Instantiate a placeholder wire, which will be connected later.
                (let placeholder (Wire "placeholder" 8))

                ; Generate the +1 box, but feed it with a temporary placeholder.
                (let plusone  (Op2 (Add) placeholder (Op0 (BV 1 8))))

                ; Generate the register, whose input is the output of +1.
                (let reg (Op1 (Reg 0) plusone))

                ; Finally, connect the placeholder to the output of the register
                ; and delete the placeholder.
                (union placeholder reg)
                (delete (Wire "placeholder" 8))

            "#,
            )
            .unwrap();
        write_svg(&egraph, "2.svg");

        // Clean up the last example...
        let mut egraph = EGraph::default();
        import_churchroad(&mut egraph);

        // The next interesting feature of Churchroad is that the representation
        // and its rewrites allow it to find repeated patterns across the
        // egraph.
        //
        // First, let's discuss the underlying representation that allows this.
        // As we saw in the first example, Churchroad can represent circuits
        // directly. However, Churchroad can also represent circuits as
        // applications of abstract modules to concrete inputs:
        egraph
            .parse_and_run_program(
                r#"

                ; An abstract `and` module.
                (let and-module (MakeModule (Op2_ (And) (Hole) (Hole)) (vec-of 0 1)))

                ; We can represent a concrete `and` by applying the abstract
                ; module to concrete inputs.
                (let and (apply and-module (vec-of (Var "a" 1) (Var "b" 1))))

            "#,
            )
            .unwrap();
        write_svg(&egraph, "3.svg");

        // Clean up the last example...
        let mut egraph = EGraph::default();
        import_churchroad(&mut egraph);

        // Translating from the first form to the second (`apply`-based) form is
        // achieved simply with rewrites!
        egraph
            .parse_and_run_program(
                r#"

                ; First, "direct" form.
                (let and (Op2 (And) (Var "a" 1) (Var "b" 1)))

                ; Run module enumeration rewrites to convert to "apply" form.
                (run-schedule (repeat 1 enumerate-modules))
    
            "#,
            )
            .unwrap();
        write_svg(&egraph, "4.svg");

        // Clean up the last example...
        let mut egraph = EGraph::default();
        import_churchroad(&mut egraph);

        // So why do this? Well the `apply`-based form allows us to find
        // repeated patterns in the egraph. As a simple example, imagine we have
        // a series of two `and` gates in a row. This form will allow us to
        // discover that the two `and` gates are the same:
        egraph
            .parse_and_run_program(
                r#"

                ; First, "direct" form.
                (let and (Op2 (And) (Var "a" 1) (Op2 (And) (Var "b" 1) (Var "c" 1))))

                ; Run module enumeration rewrites to convert to "apply" form.
                (run-schedule (saturate enumerate-modules))
    
            "#,
            )
            .unwrap();
        write_svg(&egraph, "5.svg");
    }

    #[test]
    fn test_module_instance() {
        let mut egraph = EGraph::default();
        import_churchroad(&mut egraph);
        egraph.parse_and_run_program(r#"
            ; wire declarations
            ; a
            (let v0 (Wire "v0" 1))
            ; b
            (let v1 (Wire "v1" 1))
            ; out
            (let v2 (Wire "v2" 1))

            ; cells
            (let some_module_instance (ModuleInstance "some_module" (StringCons "a" (StringCons "b" (StringNil))) (ExprCons v0 (ExprCons v1 (ExprNil)))))
            (union (GetOutput some_module_instance "out") v2)

            ; inputs
            (IsPort "" "a" (Input) (Var "a" 1))
            (union v0 (Var "a" 1))
            (IsPort "" "b" (Input) (Var "b" 1))
            (union v1 (Var "b" 1))

            ; outputs
            (IsPort "" "out" (Output) v2)

            ; delete wire expressions
            (delete (Wire "v0" 1))
            (delete (Wire "v1" 1))
            (delete (Wire "v2" 1))
            "#).unwrap();
    }

    #[test]
    fn extract_cycle() {
        let mut egraph = EGraph::default();
        import_churchroad(&mut egraph);

        egraph
            .parse_and_run_program(
                r#"
                (let placeholder (Wire "placeholder" 8))
                (let reg (Op1 (Reg 0) placeholder))
                (union placeholder reg)
                (delete (Wire "placeholder" 8))
                (IsPort "" "out" (Output) reg)
            "#,
            )
            .unwrap();

        let serialized = egraph.serialize(SerializeConfig::default());
        let out = AnythingExtractor::default().extract(&serialized, &[]);

        // TODO(@gussmith23) terrible assertion, but it's a start.
        assert_eq!(
            "module top(
  
);
  logic wire_6 = 0;
  
always @(posedge clk) begin
                            wire_6 <= wire_6;
                        end

endmodule",
            to_verilog_egraph_serialize(&serialized, &out, "clk")
        );
    }

    #[test]
    fn compile_module_instance() {
        let mut egraph = EGraph::default();
        import_churchroad(&mut egraph);

        egraph
            .parse_and_run_program(
                r#"
                (let a (Var "a" 8))
                (IsPort "" "a" (Input) a)
                (let b (Var "b" 8))
                (IsPort "" "b" (Input) b)
                (IsPort "" "out" (Output) (GetOutput (ModuleInstance "some_module" (StringCons "a" (StringCons "b" (StringNil))) (ExprCons a (ExprCons b (ExprNil)))) "out"))
            "#,
            )
            .unwrap();

        let serialized = egraph.serialize(SerializeConfig::default());
        let out = AnythingExtractor::default().extract(&serialized, &[]);

        println!("{}", to_verilog_egraph_serialize(&serialized, &out, ""));
    }
}<|MERGE_RESOLUTION|>--- conflicted
+++ resolved
@@ -10,10 +10,7 @@
     ArcSort, EGraph, PrimitiveLike, Term, TermDag, Value,
 };
 use egraph_serialize::ClassId;
-<<<<<<< HEAD
 use indexmap::IndexMap;
-=======
->>>>>>> 6f7d5ba8
 
 #[derive(Default)]
 pub struct AnythingExtractor;
@@ -45,7 +42,6 @@
         format!("wire_{}", id)
     }
 
-<<<<<<< HEAD
     struct ModuleInstance {
         module_class_name: String,
         instance_name: String,
@@ -59,12 +55,6 @@
     let mut outputs = String::new();
     let mut logic_declarations = String::new();
     let mut registers = String::new();
-=======
-    let inputs = String::new();
-    let mut logic_declarations = String::new();
-    let mut registers = String::new();
-    let module_declarations = String::new();
->>>>>>> 6f7d5ba8
 
     // Collect all the outputs.
     let mut queue: Vec<ClassId> = egraph
@@ -307,7 +297,7 @@
                 assert_eq!(term.children.len(), 2);
 
                 let module_class = &egraph[&term.children[0]].eclass;
-                let output_class = &egraph[&term.children[1]].eclass;
+                let _output_class = &egraph[&term.children[1]].eclass;
                 let output_name = egraph[&term.children[1]].op.as_str().strip_prefix("\"").unwrap().strip_suffix("\"").unwrap();
 
                 // get module class name (e.g. mymodule in `mymodule m (ports);`)
@@ -1471,12 +1461,16 @@
         assert_eq!(
             "module top(
   
+  output out,
+  
 );
+  logic out = wire_6;
   logic wire_6 = 0;
   
 always @(posedge clk) begin
                             wire_6 <= wire_6;
                         end
+
 
 endmodule",
             to_verilog_egraph_serialize(&serialized, &out, "clk")
